﻿<?xml version="1.0" encoding="utf-8"?>
<Project ToolsVersion="4.0" DefaultTargets="Build" xmlns="http://schemas.microsoft.com/developer/msbuild/2003">
  <PropertyGroup>
    <Configuration Condition=" '$(Configuration)' == '' ">Debug</Configuration>
    <Platform Condition=" '$(Platform)' == '' ">AnyCPU</Platform>
    <ProductVersion>
    </ProductVersion>
    <SchemaVersion>2.0</SchemaVersion>
    <ProjectGuid>{C08F42B4-6FF6-488E-90D6-8A47387BCDE3}</ProjectGuid>
    <OutputType>Library</OutputType>
    <AppDesignerFolder>Properties</AppDesignerFolder>
    <RootNamespace>Facebook.Tests</RootNamespace>
    <AssemblyName>Facebook.Tests</AssemblyName>
    <TargetFrameworkVersion>v4.0</TargetFrameworkVersion>
    <FileAlignment>512</FileAlignment>
    <ProjectTypeGuids>{3AC096D0-A1C2-E12C-1390-A8335801FDAB};{FAE04EC0-301F-11D3-BF4B-00C04F79EFBC}</ProjectTypeGuids>
  </PropertyGroup>
  <PropertyGroup Condition=" '$(Configuration)|$(Platform)' == 'Debug|AnyCPU' ">
    <DebugSymbols>true</DebugSymbols>
    <DebugType>full</DebugType>
    <Optimize>false</Optimize>
    <OutputPath>bin\Debug\</OutputPath>
    <DefineConstants>DEBUG;TRACE</DefineConstants>
    <ErrorReport>prompt</ErrorReport>
    <WarningLevel>4</WarningLevel>
  </PropertyGroup>
  <PropertyGroup Condition=" '$(Configuration)|$(Platform)' == 'Release|AnyCPU' ">
    <DebugType>pdbonly</DebugType>
    <Optimize>true</Optimize>
    <OutputPath>bin\Release\</OutputPath>
    <DefineConstants>TRACE</DefineConstants>
    <ErrorReport>prompt</ErrorReport>
    <WarningLevel>4</WarningLevel>
  </PropertyGroup>
  <PropertyGroup>
    <SignAssembly>false</SignAssembly>
  </PropertyGroup>
  <PropertyGroup>
    <AssemblyOriginatorKeyFile>..\SharedKey.snk</AssemblyOriginatorKeyFile>
  </PropertyGroup>
  <ItemGroup>
    <Reference Include="Microsoft.CSharp" />
<<<<<<< HEAD
    <Reference Include="Microsoft.VisualStudio.QualityTools.UnitTestFramework, Version=10.0.0.0, Culture=neutral, PublicKeyToken=b03f5f7f11d50a3a, processorArchitecture=MSIL" />
    <Reference Include="Moq">
      <HintPath>..\packages\Moq.3.1.416.3\lib\Moq.dll</HintPath>
    </Reference>
    <Reference Include="Newtonsoft.Json">
      <HintPath>..\packages\Newtonsoft.Json.3.5.8\lib\35\Newtonsoft.Json.dll</HintPath>
    </Reference>
=======
>>>>>>> aad2a83e
    <Reference Include="System" />
    <Reference Include="System.Configuration" />
    <Reference Include="System.Core">
      <RequiredTargetFramework>3.5</RequiredTargetFramework>
    </Reference>
    <Reference Include="System.Runtime.Serialization" />
    <Reference Include="System.Web" />
    <Reference Include="System.Xml" />
    <Reference Include="System.Xml.Linq" />
    <Reference Include="xunit">
      <HintPath>..\..\Tools\xunit\xunit.dll</HintPath>
    </Reference>
    <Reference Include="xunit.extensions">
      <HintPath>..\..\Tools\xunit\xunit.extensions.dll</HintPath>
    </Reference>
  </ItemGroup>
  <ItemGroup>
    <CodeAnalysisDependentAssemblyPaths Condition=" '$(VS100COMNTOOLS)' != '' " Include="$(VS100COMNTOOLS)..\IDE\PrivateAssemblies">
      <Visible>False</Visible>
    </CodeAnalysisDependentAssemblyPaths>
  </ItemGroup>
  <ItemGroup>
    <Compile Include="DateTimeConvertorTest.cs" />
    <Compile Include="DictionaryUtilitiesTest.cs" />
    <Compile Include="FacebookAppTest.cs" />
    <Compile Include="SerializationTest.cs" />
    <Compile Include="Properties\AssemblyInfo.cs" />
  </ItemGroup>
  <ItemGroup>
    <ProjectReference Include="..\Facebook\Facebook.csproj">
      <Project>{857E540C-0092-4590-A279-F98A6B77AC0A}</Project>
      <Name>Facebook</Name>
    </ProjectReference>
  </ItemGroup>
  <ItemGroup>
    <None Include="..\SharedKey.snk">
      <Link>SharedKey.snk</Link>
    </None>
    <None Include="packages.config" />
  </ItemGroup>
  <ItemGroup>
    <EmbeddedResource Include="monkey.jpg" />
  </ItemGroup>
  <Import Project="$(MSBuildBinPath)\Microsoft.CSharp.targets" />
  <!-- To modify your build process, add your task inside one of the targets below and uncomment it. 
       Other similar extension points exist, see Microsoft.Common.targets.
  <Target Name="BeforeBuild">
  </Target>
  <Target Name="AfterBuild">
  </Target>
  -->
</Project><|MERGE_RESOLUTION|>--- conflicted
+++ resolved
@@ -1,104 +1,101 @@
-﻿<?xml version="1.0" encoding="utf-8"?>
-<Project ToolsVersion="4.0" DefaultTargets="Build" xmlns="http://schemas.microsoft.com/developer/msbuild/2003">
-  <PropertyGroup>
-    <Configuration Condition=" '$(Configuration)' == '' ">Debug</Configuration>
-    <Platform Condition=" '$(Platform)' == '' ">AnyCPU</Platform>
-    <ProductVersion>
-    </ProductVersion>
-    <SchemaVersion>2.0</SchemaVersion>
-    <ProjectGuid>{C08F42B4-6FF6-488E-90D6-8A47387BCDE3}</ProjectGuid>
-    <OutputType>Library</OutputType>
-    <AppDesignerFolder>Properties</AppDesignerFolder>
-    <RootNamespace>Facebook.Tests</RootNamespace>
-    <AssemblyName>Facebook.Tests</AssemblyName>
-    <TargetFrameworkVersion>v4.0</TargetFrameworkVersion>
-    <FileAlignment>512</FileAlignment>
-    <ProjectTypeGuids>{3AC096D0-A1C2-E12C-1390-A8335801FDAB};{FAE04EC0-301F-11D3-BF4B-00C04F79EFBC}</ProjectTypeGuids>
-  </PropertyGroup>
-  <PropertyGroup Condition=" '$(Configuration)|$(Platform)' == 'Debug|AnyCPU' ">
-    <DebugSymbols>true</DebugSymbols>
-    <DebugType>full</DebugType>
-    <Optimize>false</Optimize>
-    <OutputPath>bin\Debug\</OutputPath>
-    <DefineConstants>DEBUG;TRACE</DefineConstants>
-    <ErrorReport>prompt</ErrorReport>
-    <WarningLevel>4</WarningLevel>
-  </PropertyGroup>
-  <PropertyGroup Condition=" '$(Configuration)|$(Platform)' == 'Release|AnyCPU' ">
-    <DebugType>pdbonly</DebugType>
-    <Optimize>true</Optimize>
-    <OutputPath>bin\Release\</OutputPath>
-    <DefineConstants>TRACE</DefineConstants>
-    <ErrorReport>prompt</ErrorReport>
-    <WarningLevel>4</WarningLevel>
-  </PropertyGroup>
-  <PropertyGroup>
-    <SignAssembly>false</SignAssembly>
-  </PropertyGroup>
-  <PropertyGroup>
-    <AssemblyOriginatorKeyFile>..\SharedKey.snk</AssemblyOriginatorKeyFile>
-  </PropertyGroup>
-  <ItemGroup>
-    <Reference Include="Microsoft.CSharp" />
-<<<<<<< HEAD
-    <Reference Include="Microsoft.VisualStudio.QualityTools.UnitTestFramework, Version=10.0.0.0, Culture=neutral, PublicKeyToken=b03f5f7f11d50a3a, processorArchitecture=MSIL" />
-    <Reference Include="Moq">
-      <HintPath>..\packages\Moq.3.1.416.3\lib\Moq.dll</HintPath>
-    </Reference>
-    <Reference Include="Newtonsoft.Json">
-      <HintPath>..\packages\Newtonsoft.Json.3.5.8\lib\35\Newtonsoft.Json.dll</HintPath>
-    </Reference>
-=======
->>>>>>> aad2a83e
-    <Reference Include="System" />
-    <Reference Include="System.Configuration" />
-    <Reference Include="System.Core">
-      <RequiredTargetFramework>3.5</RequiredTargetFramework>
-    </Reference>
-    <Reference Include="System.Runtime.Serialization" />
-    <Reference Include="System.Web" />
-    <Reference Include="System.Xml" />
-    <Reference Include="System.Xml.Linq" />
-    <Reference Include="xunit">
-      <HintPath>..\..\Tools\xunit\xunit.dll</HintPath>
-    </Reference>
-    <Reference Include="xunit.extensions">
-      <HintPath>..\..\Tools\xunit\xunit.extensions.dll</HintPath>
-    </Reference>
-  </ItemGroup>
-  <ItemGroup>
-    <CodeAnalysisDependentAssemblyPaths Condition=" '$(VS100COMNTOOLS)' != '' " Include="$(VS100COMNTOOLS)..\IDE\PrivateAssemblies">
-      <Visible>False</Visible>
-    </CodeAnalysisDependentAssemblyPaths>
-  </ItemGroup>
-  <ItemGroup>
-    <Compile Include="DateTimeConvertorTest.cs" />
-    <Compile Include="DictionaryUtilitiesTest.cs" />
-    <Compile Include="FacebookAppTest.cs" />
-    <Compile Include="SerializationTest.cs" />
-    <Compile Include="Properties\AssemblyInfo.cs" />
-  </ItemGroup>
-  <ItemGroup>
-    <ProjectReference Include="..\Facebook\Facebook.csproj">
-      <Project>{857E540C-0092-4590-A279-F98A6B77AC0A}</Project>
-      <Name>Facebook</Name>
-    </ProjectReference>
-  </ItemGroup>
-  <ItemGroup>
-    <None Include="..\SharedKey.snk">
-      <Link>SharedKey.snk</Link>
-    </None>
-    <None Include="packages.config" />
-  </ItemGroup>
-  <ItemGroup>
-    <EmbeddedResource Include="monkey.jpg" />
-  </ItemGroup>
-  <Import Project="$(MSBuildBinPath)\Microsoft.CSharp.targets" />
-  <!-- To modify your build process, add your task inside one of the targets below and uncomment it. 
-       Other similar extension points exist, see Microsoft.Common.targets.
-  <Target Name="BeforeBuild">
-  </Target>
-  <Target Name="AfterBuild">
-  </Target>
-  -->
+﻿<?xml version="1.0" encoding="utf-8"?>
+<Project ToolsVersion="4.0" DefaultTargets="Build" xmlns="http://schemas.microsoft.com/developer/msbuild/2003">
+  <PropertyGroup>
+    <Configuration Condition=" '$(Configuration)' == '' ">Debug</Configuration>
+    <Platform Condition=" '$(Platform)' == '' ">AnyCPU</Platform>
+    <ProductVersion>
+    </ProductVersion>
+    <SchemaVersion>2.0</SchemaVersion>
+    <ProjectGuid>{C08F42B4-6FF6-488E-90D6-8A47387BCDE3}</ProjectGuid>
+    <OutputType>Library</OutputType>
+    <AppDesignerFolder>Properties</AppDesignerFolder>
+    <RootNamespace>Facebook.Tests</RootNamespace>
+    <AssemblyName>Facebook.Tests</AssemblyName>
+    <TargetFrameworkVersion>v4.0</TargetFrameworkVersion>
+    <FileAlignment>512</FileAlignment>
+    <ProjectTypeGuids>{3AC096D0-A1C2-E12C-1390-A8335801FDAB};{FAE04EC0-301F-11D3-BF4B-00C04F79EFBC}</ProjectTypeGuids>
+  </PropertyGroup>
+  <PropertyGroup Condition=" '$(Configuration)|$(Platform)' == 'Debug|AnyCPU' ">
+    <DebugSymbols>true</DebugSymbols>
+    <DebugType>full</DebugType>
+    <Optimize>false</Optimize>
+    <OutputPath>bin\Debug\</OutputPath>
+    <DefineConstants>DEBUG;TRACE</DefineConstants>
+    <ErrorReport>prompt</ErrorReport>
+    <WarningLevel>4</WarningLevel>
+  </PropertyGroup>
+  <PropertyGroup Condition=" '$(Configuration)|$(Platform)' == 'Release|AnyCPU' ">
+    <DebugType>pdbonly</DebugType>
+    <Optimize>true</Optimize>
+    <OutputPath>bin\Release\</OutputPath>
+    <DefineConstants>TRACE</DefineConstants>
+    <ErrorReport>prompt</ErrorReport>
+    <WarningLevel>4</WarningLevel>
+  </PropertyGroup>
+  <PropertyGroup>
+    <SignAssembly>false</SignAssembly>
+  </PropertyGroup>
+  <PropertyGroup>
+    <AssemblyOriginatorKeyFile>..\SharedKey.snk</AssemblyOriginatorKeyFile>
+  </PropertyGroup>
+  <ItemGroup>
+    <Reference Include="Microsoft.CSharp" />
+    <Reference Include="Microsoft.VisualStudio.QualityTools.UnitTestFramework, Version=10.0.0.0, Culture=neutral, PublicKeyToken=b03f5f7f11d50a3a, processorArchitecture=MSIL" />
+    <Reference Include="Moq">
+      <HintPath>..\packages\Moq.3.1.416.3\lib\Moq.dll</HintPath>
+    </Reference>
+    <Reference Include="Newtonsoft.Json">
+      <HintPath>..\packages\Newtonsoft.Json.3.5.8\lib\35\Newtonsoft.Json.dll</HintPath>
+    </Reference>
+    <Reference Include="System" />
+    <Reference Include="System.Configuration" />
+    <Reference Include="System.Core">
+      <RequiredTargetFramework>3.5</RequiredTargetFramework>
+    </Reference>
+    <Reference Include="System.Runtime.Serialization" />
+    <Reference Include="System.Web" />
+    <Reference Include="System.Xml" />
+    <Reference Include="System.Xml.Linq" />
+    <Reference Include="xunit">
+      <HintPath>..\..\Tools\xunit\xunit.dll</HintPath>
+    </Reference>
+    <Reference Include="xunit.extensions">
+      <HintPath>..\..\Tools\xunit\xunit.extensions.dll</HintPath>
+    </Reference>
+  </ItemGroup>
+  <ItemGroup>
+    <CodeAnalysisDependentAssemblyPaths Condition=" '$(VS100COMNTOOLS)' != '' " Include="$(VS100COMNTOOLS)..\IDE\PrivateAssemblies">
+      <Visible>False</Visible>
+    </CodeAnalysisDependentAssemblyPaths>
+  </ItemGroup>
+  <ItemGroup>
+    <Compile Include="DateTimeConvertorTest.cs" />
+    <Compile Include="DictionaryUtilitiesTest.cs" />
+    <Compile Include="FacebookAppTest.cs" />
+    <Compile Include="SerializationTest.cs" />
+    <Compile Include="Properties\AssemblyInfo.cs" />
+  </ItemGroup>
+  <ItemGroup>
+    <ProjectReference Include="..\Facebook\Facebook.csproj">
+      <Project>{857E540C-0092-4590-A279-F98A6B77AC0A}</Project>
+      <Name>Facebook</Name>
+    </ProjectReference>
+  </ItemGroup>
+  <ItemGroup>
+    <None Include="..\SharedKey.snk">
+      <Link>SharedKey.snk</Link>
+    </None>
+    <None Include="packages.config" />
+  </ItemGroup>
+  <ItemGroup>
+    <EmbeddedResource Include="monkey.jpg" />
+  </ItemGroup>
+  <Import Project="$(MSBuildBinPath)\Microsoft.CSharp.targets" />
+  <!-- To modify your build process, add your task inside one of the targets below and uncomment it. 
+       Other similar extension points exist, see Microsoft.Common.targets.
+  <Target Name="BeforeBuild">
+  </Target>
+  <Target Name="AfterBuild">
+  </Target>
+  -->
 </Project>