﻿// --------------------------------
// <copyright file="FacebookWebContext.cs" company="Facebook C# SDK">
//     Microsoft Public License (Ms-PL)
// </copyright>
// <author>Nathan Totten (ntotten.com) and Jim Zimmerman (jimzimmerman.com)</author>
// <license>Released under the terms of the Microsoft Public License (Ms-PL)</license>
// <website>http://facebooksdk.codeplex.com</website>
// ---------------------------------

namespace Facebook.Web
{
    using System;
    using System.Collections.Generic;
    using System.Diagnostics.Contracts;
    using System.Globalization;
    using System.Linq;
    using System.Text;
    using System.Web;

    /// <summary>
    /// Represents the Facebook authorizer class.
    /// </summary>
    public class FacebookWebContext
    {
        /// <summary>
        /// The facebook settings.
        /// </summary>
        private readonly IFacebookApplication _facebookApplication;

        /// <summary>
        /// The http context.
        /// </summary>
        private readonly HttpContextBase _httpContext;

        /// <summary>
        /// The facebook session.
        /// </summary>
        private FacebookSession _session;

        /// <summary>
        /// Initializes a new instance of the <see cref="FacebookWebContext"/> class.
        /// </summary>
        public FacebookWebContext()
            : this(FacebookApplication.Current, new HttpContextWrapper(System.Web.HttpContext.Current))
        {
        }

        /// <summary>
        /// Initializes a new instance of the <see cref="FacebookWebContext"/> class.
        /// </summary>
        /// <param name="settings">
        /// The settings.
        /// </param>
        public FacebookWebContext(IFacebookApplication settings)
            : this(settings, new HttpContextWrapper(System.Web.HttpContext.Current))
        {
        }

        /// <summary>
        /// Initializes a new instance of the <see cref="FacebookWebContext"/> class.
        /// </summary>
        /// <param name="settings">
        /// The settings.
        /// </param>
        /// <param name="httpContext">
        /// The http context.
        /// </param>
        public FacebookWebContext(IFacebookApplication settings, HttpContextBase httpContext)
        {
            Contract.Requires(settings != null);
            Contract.Requires(!string.IsNullOrEmpty(settings.AppId));
            Contract.Requires(!string.IsNullOrEmpty(settings.AppSecret));
            Contract.Requires(httpContext != null);
            Contract.Requires(httpContext.Request != null);
            Contract.Requires(httpContext.Request.Params != null);
            Contract.Requires(httpContext.Response != null);

            _facebookApplication = settings;
            _httpContext = httpContext;
        }

        /// <summary>
        /// Gets the current facebook web context.
        /// </summary>
        public static FacebookWebContext Current
        {
            get
            {
                Contract.Ensures(Contract.Result<FacebookWebContext>() != null);
                return new FacebookWebContext();
            }
        }

        /// <summary>
        /// Gets the Facebook application settings.
        /// </summary>
        public IFacebookApplication Settings
        {
            get
            {
                Contract.Ensures(Contract.Result<IFacebookApplication>() != null);
                return _facebookApplication;
            }
        }

        /// <summary>
        /// Gets the user id.
        /// </summary>
        public long UserId
        {
            get
            {
                return Session != null ? Session.UserId : 0;
            }
        }

        /// <summary>
        /// Gets the access token.
        /// </summary>
        public string AccessToken
        {
            get
            {
                return Session != null ? Session.AccessToken : null;
            }
        }

        /// <summary>
        /// Gets the facebook session.
        /// </summary>
        public virtual FacebookSession Session
        {
            get
            {
                return _session ??
                       (_session = FacebookSession.GetSession(Settings.AppId, Settings.AppSecret, HttpContext));
            }
        }

        /// <summary>
        /// Gets the http context.
        /// </summary>
        public HttpContextBase HttpContext
        {
            get
            {
                Contract.Ensures(Contract.Result<HttpContextBase>() != null);
                return _httpContext;
            }
        }

        /// <summary>
        /// Check whether the user has the specified permissions.
        /// </summary>
        /// <param name="permissions">
        /// The permissions.
        /// </param>
        /// <returns>
        /// Returns the list of allowed permissions.
        /// </returns>
        public virtual string[] HasPermissions(params string[] permissions)
        {
            Contract.Requires(permissions != null);
            Contract.Ensures(Contract.Result<string[]>() != null);

            if (Session == null || Session.UserId == 0)
            {
                return new string[0];
            }

            return HasPermissions(Settings.AppId, Settings.AppSecret, Session.UserId, permissions);
        }

        /// <summary>
        /// Check whether the user has the specified permissions.
        /// </summary>
        /// <param name="permission">
        /// The permission.
        /// </param>
        /// <returns>
        /// Returns true if the user has permission otherwise false.
        /// </returns>
        public virtual bool HasPermission(string permission)
        {
            return this.HasPermissions(new[] { permission }).Length == 1;
        }

        public bool IsAuthenticated()
        {
            return Session != null && Session.Expires > DateTime.UtcNow;
        }

        public bool IsAuthorized()
        {
            return IsAuthorized(null);
        }

        /// <summary>
        /// Checks if the user is authenticated and the application has all the specified permissions.
        /// </summary>
        /// <returns>
        /// Return true if the user is authenticated and the application has all the specified permissions.
        /// </returns>
        public virtual bool IsAuthorized(params string[] permissions)
        {
            bool isAuthorized = IsAuthenticated();

            if (isAuthorized && permissions != null)
            {
                var currentPerms = HasPermissions(permissions);
                foreach (var perm in permissions)
                {
                    if (!currentPerms.Contains(perm))
                    {
                        return false;
                    }
                }
            }

            return isAuthorized;
        }

<<<<<<< HEAD
        /// <summary>
        /// Deletes all Facebook authentication cookies found in the current request.
        /// </summary>
        public void DeleteAuthCookie()
        {
            string sessionCookieName = FacebookSession.GetCookieName(this.Settings.AppId);
            foreach (var cookieName in this.HttpContext.Request.Cookies.AllKeys)
            {
                if (cookieName == sessionCookieName)
                {
                    var cookie = this.HttpContext.Request.Cookies[sessionCookieName];
                    if (cookie != null)
                    {
                        cookie.Expires = DateTime.UtcNow.AddDays(-1);
                        cookie.Value = null;
                        HttpContext.Response.Cookies.Set(cookie);
                    }
                }
            }
        }

        /// <summary>
=======
                /// <summary>
>>>>>>> 2edf4409
        /// Check if the Facebook App has permissions from the specified user.
        /// </summary>
        /// <param name="appId">
        /// The app id.
        /// </param>
        /// <param name="appSecret">
        /// The app secret.
        /// </param>
        /// <param name="userId">
        /// The user id.
        /// </param>
        /// <param name="permissions">
        /// The list of permissions.
        /// </param>
        /// <returns>
        /// The list of permissions that are allowed from the specified permissions.
        /// </returns>
        internal static string[] HasPermissions(string appId, string appSecret, long userId, string[] permissions)
        {
            Contract.Requires(!string.IsNullOrEmpty(appId));
            Contract.Requires(!string.IsNullOrEmpty(appSecret));
            Contract.Requires(permissions != null);
            Contract.Requires(userId >= 0);
            Contract.Ensures(Contract.Result<string[]>() != null);

            var result = new string[0];

            if (userId != 0)
            {
                var perms = new StringBuilder();
                for (int i = 0; i < permissions.Length; i++)
                {
                    perms.Append(permissions[i]);
                    if (i < permissions.Length - 1)
                    {
                        perms.Append(",");
                    }
                }

                var query = string.Format(CultureInfo.InvariantCulture, "SELECT {0} FROM permissions WHERE uid == {1}", perms, userId);
                var parameters = new Dictionary<string, object>();
                parameters["query"] = query;
                parameters["method"] = "fql.query";

                var fb = new FacebookClient(string.Concat(appId, "|", appSecret));
                var data = fb.Get(parameters) as IList<object>;

                if (data != null && data.Count > 0)
                {
                    var permData = data[0] as IDictionary<string, object>;
                    if (permData != null)
                    {
                        result = (from perm in permData
                                  where perm.Value.ToString() == "1"
                                  select perm.Key).ToArray();
                    }
                }
            }

            return result;
        }

        /// <summary>
        ///  Check if the Facebook App has permission from the specified user.
        /// </summary>
        /// <param name="appId">
        /// The app id.
        /// </param>
        /// <param name="appSecret">
        /// The app secret.
        /// </param>
        /// <param name="userId">
        /// The user id.
        /// </param>
        /// <param name="permission">
        /// The permission.
        /// </param>
        /// <returns>
        /// Returns true if the facebook app has the specified permission.
        /// </returns>
        internal static bool HasPermission(string appId, string appSecret, long userId, string permission)
        {
            Contract.Requires(!string.IsNullOrEmpty(appId));
            Contract.Requires(!string.IsNullOrEmpty(appSecret));
            Contract.Requires(!string.IsNullOrEmpty(permission));
            Contract.Requires(userId >= 0);

            return HasPermissions(appId, appSecret, userId, new[] { permission }).Length == 1;
        }


        /// <summary>
        /// Deletes all Facebook authentication cookies found in the current request.
        /// </summary>
        public void DeleteAuthCookie()
        {
            string sessionCookieName = FacebookSession.GetCookieName(this.Settings.AppId);
            foreach (var cookieName in this.HttpContext.Request.Cookies.AllKeys)
            {
                if (cookieName == sessionCookieName)
                {
                    var cookie = this.HttpContext.Request.Cookies[sessionCookieName];
                    cookie.Expires = DateTime.UtcNow.AddDays(-1);
                    cookie.Value = null;
                    this.HttpContext.Response.Cookies.Set(cookie);
                }
            }
        }


        /// <summary>
        /// The code contracts invariant object method.
        /// </summary>
        [ContractInvariantMethod]
        private void InvarientObject()
        {
            Contract.Invariant(this._facebookApplication != null);
            Contract.Invariant(this._httpContext != null);
            Contract.Invariant(this._httpContext.Request != null);
            Contract.Invariant(this._httpContext.Request.Params != null);
            Contract.Invariant(this.HttpContext.Response != null);
            Contract.Invariant(this.HttpContext.Request != null);
            Contract.Invariant(this.HttpContext.Request.Params != null);
        }
    }
}<|MERGE_RESOLUTION|>--- conflicted
+++ resolved
@@ -1,374 +1,349 @@
-﻿// --------------------------------
-// <copyright file="FacebookWebContext.cs" company="Facebook C# SDK">
-//     Microsoft Public License (Ms-PL)
-// </copyright>
-// <author>Nathan Totten (ntotten.com) and Jim Zimmerman (jimzimmerman.com)</author>
-// <license>Released under the terms of the Microsoft Public License (Ms-PL)</license>
-// <website>http://facebooksdk.codeplex.com</website>
-// ---------------------------------
-
-namespace Facebook.Web
-{
-    using System;
-    using System.Collections.Generic;
-    using System.Diagnostics.Contracts;
-    using System.Globalization;
-    using System.Linq;
-    using System.Text;
-    using System.Web;
-
-    /// <summary>
-    /// Represents the Facebook authorizer class.
-    /// </summary>
-    public class FacebookWebContext
-    {
-        /// <summary>
-        /// The facebook settings.
-        /// </summary>
-        private readonly IFacebookApplication _facebookApplication;
-
-        /// <summary>
-        /// The http context.
-        /// </summary>
-        private readonly HttpContextBase _httpContext;
-
-        /// <summary>
-        /// The facebook session.
-        /// </summary>
-        private FacebookSession _session;
-
-        /// <summary>
-        /// Initializes a new instance of the <see cref="FacebookWebContext"/> class.
-        /// </summary>
-        public FacebookWebContext()
-            : this(FacebookApplication.Current, new HttpContextWrapper(System.Web.HttpContext.Current))
-        {
-        }
-
-        /// <summary>
-        /// Initializes a new instance of the <see cref="FacebookWebContext"/> class.
-        /// </summary>
-        /// <param name="settings">
-        /// The settings.
-        /// </param>
-        public FacebookWebContext(IFacebookApplication settings)
-            : this(settings, new HttpContextWrapper(System.Web.HttpContext.Current))
-        {
-        }
-
-        /// <summary>
-        /// Initializes a new instance of the <see cref="FacebookWebContext"/> class.
-        /// </summary>
-        /// <param name="settings">
-        /// The settings.
-        /// </param>
-        /// <param name="httpContext">
-        /// The http context.
-        /// </param>
-        public FacebookWebContext(IFacebookApplication settings, HttpContextBase httpContext)
-        {
-            Contract.Requires(settings != null);
-            Contract.Requires(!string.IsNullOrEmpty(settings.AppId));
-            Contract.Requires(!string.IsNullOrEmpty(settings.AppSecret));
-            Contract.Requires(httpContext != null);
-            Contract.Requires(httpContext.Request != null);
-            Contract.Requires(httpContext.Request.Params != null);
-            Contract.Requires(httpContext.Response != null);
-
-            _facebookApplication = settings;
-            _httpContext = httpContext;
-        }
-
-        /// <summary>
-        /// Gets the current facebook web context.
-        /// </summary>
-        public static FacebookWebContext Current
-        {
-            get
-            {
-                Contract.Ensures(Contract.Result<FacebookWebContext>() != null);
-                return new FacebookWebContext();
-            }
-        }
-
-        /// <summary>
-        /// Gets the Facebook application settings.
-        /// </summary>
-        public IFacebookApplication Settings
-        {
-            get
-            {
-                Contract.Ensures(Contract.Result<IFacebookApplication>() != null);
-                return _facebookApplication;
-            }
-        }
-
-        /// <summary>
-        /// Gets the user id.
-        /// </summary>
-        public long UserId
-        {
-            get
-            {
-                return Session != null ? Session.UserId : 0;
-            }
-        }
-
-        /// <summary>
-        /// Gets the access token.
-        /// </summary>
-        public string AccessToken
-        {
-            get
-            {
-                return Session != null ? Session.AccessToken : null;
-            }
-        }
-
-        /// <summary>
-        /// Gets the facebook session.
-        /// </summary>
-        public virtual FacebookSession Session
-        {
-            get
-            {
-                return _session ??
-                       (_session = FacebookSession.GetSession(Settings.AppId, Settings.AppSecret, HttpContext));
-            }
-        }
-
-        /// <summary>
-        /// Gets the http context.
-        /// </summary>
-        public HttpContextBase HttpContext
-        {
-            get
-            {
-                Contract.Ensures(Contract.Result<HttpContextBase>() != null);
-                return _httpContext;
-            }
-        }
-
-        /// <summary>
-        /// Check whether the user has the specified permissions.
-        /// </summary>
-        /// <param name="permissions">
-        /// The permissions.
-        /// </param>
-        /// <returns>
-        /// Returns the list of allowed permissions.
-        /// </returns>
-        public virtual string[] HasPermissions(params string[] permissions)
-        {
-            Contract.Requires(permissions != null);
-            Contract.Ensures(Contract.Result<string[]>() != null);
-
-            if (Session == null || Session.UserId == 0)
-            {
-                return new string[0];
-            }
-
-            return HasPermissions(Settings.AppId, Settings.AppSecret, Session.UserId, permissions);
-        }
-
-        /// <summary>
-        /// Check whether the user has the specified permissions.
-        /// </summary>
-        /// <param name="permission">
-        /// The permission.
-        /// </param>
-        /// <returns>
-        /// Returns true if the user has permission otherwise false.
-        /// </returns>
-        public virtual bool HasPermission(string permission)
-        {
-            return this.HasPermissions(new[] { permission }).Length == 1;
-        }
-
-        public bool IsAuthenticated()
-        {
-            return Session != null && Session.Expires > DateTime.UtcNow;
-        }
-
-        public bool IsAuthorized()
-        {
-            return IsAuthorized(null);
-        }
-
-        /// <summary>
-        /// Checks if the user is authenticated and the application has all the specified permissions.
-        /// </summary>
-        /// <returns>
-        /// Return true if the user is authenticated and the application has all the specified permissions.
-        /// </returns>
-        public virtual bool IsAuthorized(params string[] permissions)
-        {
-            bool isAuthorized = IsAuthenticated();
-
-            if (isAuthorized && permissions != null)
-            {
-                var currentPerms = HasPermissions(permissions);
-                foreach (var perm in permissions)
-                {
-                    if (!currentPerms.Contains(perm))
-                    {
-                        return false;
-                    }
-                }
-            }
-
-            return isAuthorized;
-        }
-
-<<<<<<< HEAD
-        /// <summary>
-        /// Deletes all Facebook authentication cookies found in the current request.
-        /// </summary>
-        public void DeleteAuthCookie()
-        {
-            string sessionCookieName = FacebookSession.GetCookieName(this.Settings.AppId);
-            foreach (var cookieName in this.HttpContext.Request.Cookies.AllKeys)
-            {
-                if (cookieName == sessionCookieName)
-                {
-                    var cookie = this.HttpContext.Request.Cookies[sessionCookieName];
-                    if (cookie != null)
-                    {
-                        cookie.Expires = DateTime.UtcNow.AddDays(-1);
-                        cookie.Value = null;
-                        HttpContext.Response.Cookies.Set(cookie);
-                    }
-                }
-            }
-        }
-
-        /// <summary>
-=======
-                /// <summary>
->>>>>>> 2edf4409
-        /// Check if the Facebook App has permissions from the specified user.
-        /// </summary>
-        /// <param name="appId">
-        /// The app id.
-        /// </param>
-        /// <param name="appSecret">
-        /// The app secret.
-        /// </param>
-        /// <param name="userId">
-        /// The user id.
-        /// </param>
-        /// <param name="permissions">
-        /// The list of permissions.
-        /// </param>
-        /// <returns>
-        /// The list of permissions that are allowed from the specified permissions.
-        /// </returns>
-        internal static string[] HasPermissions(string appId, string appSecret, long userId, string[] permissions)
-        {
-            Contract.Requires(!string.IsNullOrEmpty(appId));
-            Contract.Requires(!string.IsNullOrEmpty(appSecret));
-            Contract.Requires(permissions != null);
-            Contract.Requires(userId >= 0);
-            Contract.Ensures(Contract.Result<string[]>() != null);
-
-            var result = new string[0];
-
-            if (userId != 0)
-            {
-                var perms = new StringBuilder();
-                for (int i = 0; i < permissions.Length; i++)
-                {
-                    perms.Append(permissions[i]);
-                    if (i < permissions.Length - 1)
-                    {
-                        perms.Append(",");
-                    }
-                }
-
-                var query = string.Format(CultureInfo.InvariantCulture, "SELECT {0} FROM permissions WHERE uid == {1}", perms, userId);
-                var parameters = new Dictionary<string, object>();
-                parameters["query"] = query;
-                parameters["method"] = "fql.query";
-
-                var fb = new FacebookClient(string.Concat(appId, "|", appSecret));
-                var data = fb.Get(parameters) as IList<object>;
-
-                if (data != null && data.Count > 0)
-                {
-                    var permData = data[0] as IDictionary<string, object>;
-                    if (permData != null)
-                    {
-                        result = (from perm in permData
-                                  where perm.Value.ToString() == "1"
-                                  select perm.Key).ToArray();
-                    }
-                }
-            }
-
-            return result;
-        }
-
-        /// <summary>
-        ///  Check if the Facebook App has permission from the specified user.
-        /// </summary>
-        /// <param name="appId">
-        /// The app id.
-        /// </param>
-        /// <param name="appSecret">
-        /// The app secret.
-        /// </param>
-        /// <param name="userId">
-        /// The user id.
-        /// </param>
-        /// <param name="permission">
-        /// The permission.
-        /// </param>
-        /// <returns>
-        /// Returns true if the facebook app has the specified permission.
-        /// </returns>
-        internal static bool HasPermission(string appId, string appSecret, long userId, string permission)
-        {
-            Contract.Requires(!string.IsNullOrEmpty(appId));
-            Contract.Requires(!string.IsNullOrEmpty(appSecret));
-            Contract.Requires(!string.IsNullOrEmpty(permission));
-            Contract.Requires(userId >= 0);
-
-            return HasPermissions(appId, appSecret, userId, new[] { permission }).Length == 1;
-        }
-
-
-        /// <summary>
-        /// Deletes all Facebook authentication cookies found in the current request.
-        /// </summary>
-        public void DeleteAuthCookie()
-        {
-            string sessionCookieName = FacebookSession.GetCookieName(this.Settings.AppId);
-            foreach (var cookieName in this.HttpContext.Request.Cookies.AllKeys)
-            {
-                if (cookieName == sessionCookieName)
-                {
-                    var cookie = this.HttpContext.Request.Cookies[sessionCookieName];
-                    cookie.Expires = DateTime.UtcNow.AddDays(-1);
-                    cookie.Value = null;
-                    this.HttpContext.Response.Cookies.Set(cookie);
-                }
-            }
-        }
-
-
-        /// <summary>
-        /// The code contracts invariant object method.
-        /// </summary>
-        [ContractInvariantMethod]
-        private void InvarientObject()
-        {
-            Contract.Invariant(this._facebookApplication != null);
-            Contract.Invariant(this._httpContext != null);
-            Contract.Invariant(this._httpContext.Request != null);
-            Contract.Invariant(this._httpContext.Request.Params != null);
-            Contract.Invariant(this.HttpContext.Response != null);
-            Contract.Invariant(this.HttpContext.Request != null);
-            Contract.Invariant(this.HttpContext.Request.Params != null);
-        }
-    }
+﻿// --------------------------------
+// <copyright file="FacebookWebContext.cs" company="Facebook C# SDK">
+//     Microsoft Public License (Ms-PL)
+// </copyright>
+// <author>Nathan Totten (ntotten.com) and Jim Zimmerman (jimzimmerman.com)</author>
+// <license>Released under the terms of the Microsoft Public License (Ms-PL)</license>
+// <website>http://facebooksdk.codeplex.com</website>
+// ---------------------------------
+
+namespace Facebook.Web
+{
+    using System;
+    using System.Collections.Generic;
+    using System.Diagnostics.Contracts;
+    using System.Globalization;
+    using System.Linq;
+    using System.Text;
+    using System.Web;
+
+    /// <summary>
+    /// Represents the Facebook authorizer class.
+    /// </summary>
+    public class FacebookWebContext
+    {
+        /// <summary>
+        /// The facebook settings.
+        /// </summary>
+        private readonly IFacebookApplication _facebookApplication;
+
+        /// <summary>
+        /// The http context.
+        /// </summary>
+        private readonly HttpContextBase _httpContext;
+
+        /// <summary>
+        /// The facebook session.
+        /// </summary>
+        private FacebookSession _session;
+
+        /// <summary>
+        /// Initializes a new instance of the <see cref="FacebookWebContext"/> class.
+        /// </summary>
+        public FacebookWebContext()
+            : this(FacebookApplication.Current, new HttpContextWrapper(System.Web.HttpContext.Current))
+        {
+        }
+
+        /// <summary>
+        /// Initializes a new instance of the <see cref="FacebookWebContext"/> class.
+        /// </summary>
+        /// <param name="settings">
+        /// The settings.
+        /// </param>
+        public FacebookWebContext(IFacebookApplication settings)
+            : this(settings, new HttpContextWrapper(System.Web.HttpContext.Current))
+        {
+        }
+
+        /// <summary>
+        /// Initializes a new instance of the <see cref="FacebookWebContext"/> class.
+        /// </summary>
+        /// <param name="settings">
+        /// The settings.
+        /// </param>
+        /// <param name="httpContext">
+        /// The http context.
+        /// </param>
+        public FacebookWebContext(IFacebookApplication settings, HttpContextBase httpContext)
+        {
+            Contract.Requires(settings != null);
+            Contract.Requires(!string.IsNullOrEmpty(settings.AppId));
+            Contract.Requires(!string.IsNullOrEmpty(settings.AppSecret));
+            Contract.Requires(httpContext != null);
+            Contract.Requires(httpContext.Request != null);
+            Contract.Requires(httpContext.Request.Params != null);
+            Contract.Requires(httpContext.Response != null);
+
+            _facebookApplication = settings;
+            _httpContext = httpContext;
+        }
+
+        /// <summary>
+        /// Gets the current facebook web context.
+        /// </summary>
+        public static FacebookWebContext Current
+        {
+            get
+            {
+                Contract.Ensures(Contract.Result<FacebookWebContext>() != null);
+                return new FacebookWebContext();
+            }
+        }
+
+        /// <summary>
+        /// Gets the Facebook application settings.
+        /// </summary>
+        public IFacebookApplication Settings
+        {
+            get
+            {
+                Contract.Ensures(Contract.Result<IFacebookApplication>() != null);
+                return _facebookApplication;
+            }
+        }
+
+        /// <summary>
+        /// Gets the user id.
+        /// </summary>
+        public long UserId
+        {
+            get
+            {
+                return Session != null ? Session.UserId : 0;
+            }
+        }
+
+        /// <summary>
+        /// Gets the access token.
+        /// </summary>
+        public string AccessToken
+        {
+            get
+            {
+                return Session != null ? Session.AccessToken : null;
+            }
+        }
+
+        /// <summary>
+        /// Gets the facebook session.
+        /// </summary>
+        public virtual FacebookSession Session
+        {
+            get
+            {
+                return _session ??
+                       (_session = FacebookSession.GetSession(Settings.AppId, Settings.AppSecret, HttpContext));
+            }
+        }
+
+        /// <summary>
+        /// Gets the http context.
+        /// </summary>
+        public HttpContextBase HttpContext
+        {
+            get
+            {
+                Contract.Ensures(Contract.Result<HttpContextBase>() != null);
+                return _httpContext;
+            }
+        }
+
+        /// <summary>
+        /// Check whether the user has the specified permissions.
+        /// </summary>
+        /// <param name="permissions">
+        /// The permissions.
+        /// </param>
+        /// <returns>
+        /// Returns the list of allowed permissions.
+        /// </returns>
+        public virtual string[] HasPermissions(params string[] permissions)
+        {
+            Contract.Requires(permissions != null);
+            Contract.Ensures(Contract.Result<string[]>() != null);
+
+            if (Session == null || Session.UserId == 0)
+            {
+                return new string[0];
+            }
+
+            return HasPermissions(Settings.AppId, Settings.AppSecret, Session.UserId, permissions);
+        }
+
+        /// <summary>
+        /// Check whether the user has the specified permissions.
+        /// </summary>
+        /// <param name="permission">
+        /// The permission.
+        /// </param>
+        /// <returns>
+        /// Returns true if the user has permission otherwise false.
+        /// </returns>
+        public virtual bool HasPermission(string permission)
+        {
+            return HasPermissions(new[] { permission }).Length == 1;
+        }
+
+        public bool IsAuthenticated()
+        {
+            return Session != null && Session.Expires > DateTime.UtcNow;
+        }
+
+        public bool IsAuthorized()
+        {
+            return IsAuthorized(null);
+        }
+
+        /// <summary>
+        /// Checks if the user is authenticated and the application has all the specified permissions.
+        /// </summary>
+        /// <returns>
+        /// Return true if the user is authenticated and the application has all the specified permissions.
+        /// </returns>
+        public virtual bool IsAuthorized(params string[] permissions)
+        {
+            bool isAuthorized = IsAuthenticated();
+
+            if (isAuthorized && permissions != null)
+            {
+                var currentPerms = HasPermissions(permissions);
+                foreach (var perm in permissions)
+                {
+                    if (!currentPerms.Contains(perm))
+                    {
+                        return false;
+                    }
+                }
+            }
+
+            return isAuthorized;
+        }
+
+                /// <summary>
+        /// Check if the Facebook App has permissions from the specified user.
+        /// </summary>
+        /// <param name="appId">
+        /// The app id.
+        /// </param>
+        /// <param name="appSecret">
+        /// The app secret.
+        /// </param>
+        /// <param name="userId">
+        /// The user id.
+        /// </param>
+        /// <param name="permissions">
+        /// The list of permissions.
+        /// </param>
+        /// <returns>
+        /// The list of permissions that are allowed from the specified permissions.
+        /// </returns>
+        internal static string[] HasPermissions(string appId, string appSecret, long userId, string[] permissions)
+        {
+            Contract.Requires(!string.IsNullOrEmpty(appId));
+            Contract.Requires(!string.IsNullOrEmpty(appSecret));
+            Contract.Requires(permissions != null);
+            Contract.Requires(userId >= 0);
+            Contract.Ensures(Contract.Result<string[]>() != null);
+
+            var result = new string[0];
+
+            if (userId != 0)
+            {
+                var perms = new StringBuilder();
+                for (int i = 0; i < permissions.Length; i++)
+                {
+                    perms.Append(permissions[i]);
+                    if (i < permissions.Length - 1)
+                    {
+                        perms.Append(",");
+                    }
+                }
+
+                var query = string.Format(CultureInfo.InvariantCulture, "SELECT {0} FROM permissions WHERE uid == {1}", perms, userId);
+                var parameters = new Dictionary<string, object>();
+                parameters["query"] = query;
+                parameters["method"] = "fql.query";
+
+                var fb = new FacebookClient(string.Concat(appId, "|", appSecret));
+                var data = fb.Get(parameters) as IList<object>;
+
+                if (data != null && data.Count > 0)
+                {
+                    var permData = data[0] as IDictionary<string, object>;
+                    if (permData != null)
+                    {
+                        result = (from perm in permData
+                                  where perm.Value.ToString() == "1"
+                                  select perm.Key).ToArray();
+                    }
+                }
+            }
+
+            return result;
+        }
+
+        /// <summary>
+        ///  Check if the Facebook App has permission from the specified user.
+        /// </summary>
+        /// <param name="appId">
+        /// The app id.
+        /// </param>
+        /// <param name="appSecret">
+        /// The app secret.
+        /// </param>
+        /// <param name="userId">
+        /// The user id.
+        /// </param>
+        /// <param name="permission">
+        /// The permission.
+        /// </param>
+        /// <returns>
+        /// Returns true if the facebook app has the specified permission.
+        /// </returns>
+        internal static bool HasPermission(string appId, string appSecret, long userId, string permission)
+        {
+            Contract.Requires(!string.IsNullOrEmpty(appId));
+            Contract.Requires(!string.IsNullOrEmpty(appSecret));
+            Contract.Requires(!string.IsNullOrEmpty(permission));
+            Contract.Requires(userId >= 0);
+
+            return HasPermissions(appId, appSecret, userId, new[] { permission }).Length == 1;
+        }
+
+
+        /// <summary>
+        /// Deletes all Facebook authentication cookies found in the current request.
+        /// </summary>
+        public void DeleteAuthCookie()
+        {
+            string sessionCookieName = FacebookSession.GetCookieName(Settings.AppId);
+            foreach (var cookieName in HttpContext.Request.Cookies.AllKeys)
+            {
+                if (cookieName == sessionCookieName)
+                {
+                    var cookie = HttpContext.Request.Cookies[sessionCookieName];
+                    cookie.Expires = DateTime.UtcNow.AddDays(-1);
+                    cookie.Value = null;
+                    HttpContext.Response.Cookies.Set(cookie);
+                }
+            }
+        }
+
+
+        /// <summary>
+        /// The code contracts invariant object method.
+        /// </summary>
+        [ContractInvariantMethod]
+        private void InvarientObject()
+        {
+            Contract.Invariant(_facebookApplication != null);
+            Contract.Invariant(_httpContext != null);
+            Contract.Invariant(_httpContext.Request != null);
+            Contract.Invariant(_httpContext.Request.Params != null);
+            Contract.Invariant(HttpContext.Response != null);
+            Contract.Invariant(HttpContext.Request != null);
+            Contract.Invariant(HttpContext.Request.Params != null);
+        }
+    }
 }