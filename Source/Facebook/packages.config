--- conflicted
+++ resolved
@@ -1,11 +1,6 @@
-﻿<?xml version="1.0" encoding="utf-8"?>
-<packages>
-<<<<<<< HEAD
-  <package id="CombinationStream" version="2.1.1" />
-  <package id="HttpHelper" version="0.10.0-alpha" />
-=======
-  <package id="CombinationStream" version="2.1.2" />
-  <package id="HttpHelper" version="0.7.0.0" />
->>>>>>> 48111d23
-  <package id="SimpleJson" version="0.15.0.0" />
+﻿<?xml version="1.0" encoding="utf-8"?>
+<packages>
+  <package id="CombinationStream" version="2.1.2" />
+  <package id="HttpHelper" version="0.10.0-alpha" />
+  <package id="SimpleJson" version="0.15.0.0" />
 </packages>