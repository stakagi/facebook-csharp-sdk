﻿// --------------------------------
// <copyright file="FacebookApp.cs" company="Facebook C# SDK">
//     Microsoft Public License (Ms-PL)
// </copyright>
// <author>Nathan Totten (ntotten.com) and Jim Zimmerman (jimzimmerman.com)</author>
// <license>Released under the terms of the Microsoft Public License (Ms-PL)</license>
// <website>http://facebooksdk.codeplex.com</website>
// ---------------------------------

namespace Facebook
{
    using System;
    using System.Collections.Generic;
    using System.Collections.ObjectModel;
    using System.Diagnostics;
    using System.Diagnostics.Contracts;
    using System.Globalization;
    using System.IO;
    using System.Linq;
    using System.Net;
    using System.Text;
    using Newtonsoft.Json.Linq;

    /// <summary>
    /// Provides access to the Facebook Platform.
    /// </summary>
    public class FacebookApp : FacebookAppBase
    {
        //
        /// <summary>
        /// The multi-part form prefix characters.
        /// </summary>
        private const string Prefix = "--";

        /// <summary>
        /// The multi-part form new line characters.
        /// </summary>
        private const string NewLine = "\r\n";

        /// <summary>
        /// The collection of Facebook error types that should be retried.
        /// </summary>
        private static Collection<string> retryErrorTypes = new Collection<string>()
        {
            "OAuthException", // Graph OAuth Exception
            "190", // Rest OAuth Exception
            "Unknown", // No error info returned by facebook.
        };

        /// <summary>
        /// How many times to retry a command if an error occurs until we give up.
        /// </summary>
        private int maxRetries = 2;

        /// <summary>
        /// How long in milliseconds to wait before retrying.
        /// </summary>
        private int retryDelay = 500;

#if !SILVERLIGHT && !CLIENTPROFILE
        /// <summary>
        /// The current Facebook session.
        /// </summary>
        private FacebookSession session;

        /// <summary>
        /// The current Facebook signed request.
        /// </summary>
        private FacebookSignedRequest signedRequest;

        /// <summary>
        /// The current HTTP request.
        /// </summary>
        private System.Web.HttpRequestBase request;

        /// <summary>
        /// The current HTTP response.
        /// </summary>
        private System.Web.HttpResponseBase response;
#endif

        /// <summary>
        /// Initializes a new instance of the <see cref="FacebookApp"/>
        /// class with values stored in the application configuration file
        /// or with only the default values if the configuration
        /// file does not have the values set.
        /// </summary>
        public FacebookApp()
        {
#if !SILVERLIGHT // Silverlight does not support System.Configuration
            var settings = FacebookSettings.Current;
            if (settings != null)
            {
                this.ApplySettings(settings);
            }
#endif
        }

        /// <summary>
        /// Initializes a new instance of the <see cref="FacebookApp"/>
        /// class with values provided. Does not require configuration
        /// file to be set.
        /// </summary>
        /// <param name="settings">The facebook settings for the application.</param>
        public FacebookApp(IFacebookSettings settings)
        {
            Contract.Requires(settings != null);

            this.ApplySettings(settings);
        }

        /// <summary>
        /// Initializes a new instance of the <see cref="FacebookApp"/>
        /// class with only an access_token set. From this state
        /// sessions will not be accessable.
        /// </summary>
        /// <param name="accessToken">The Facebook access token.</param>
        public FacebookApp(string accessToken)
        {
            Contract.Requires(!String.IsNullOrEmpty(accessToken));

            this.Session = new FacebookSession(accessToken);
        }

        /// <summary>
        /// Gets or sets the maximum number of times to retry an api
        /// call after experiencing a recoverable exception.
        /// </summary>
        /// <value>The max retries.</value>
        public int MaxRetries
        {
            get
            {
                return this.maxRetries;
            }
            set
            {
                Contract.Requires(value >= 0);

                this.maxRetries = value;
            }
        }

        /// <summary>
        /// Gets or sets the value in seconds to wait before retrying, with exponential roll off.
        /// </summary>
        /// <value>The retry delay.</value>
        public int RetryDelay
        {
            get
            {
                return this.retryDelay;
            }
            set
            {
                Contract.Requires(value >= 0);

                this.retryDelay = value;
            }
        }

#if !SILVERLIGHT && !CLIENTPROFILE
        /// <summary>
        /// Gets the signed request.
        /// </summary>
        /// <value>The signed request.</value>
        public FacebookSignedRequest SignedRequest
        {
            get
            {
                if (this.signedRequest == null && this.Request != null)
                {
                    if (this.Request.Params.AllKeys.Contains("signed_request"))
                    {
                        this.signedRequest = FacebookSignedRequest.Parse(this.AppSecret, this.Request.Params["signed_request"]);
                    }
                }

                return this.signedRequest;
            }
        }

        /// <summary>
        /// Gets or sets the active user session.
        /// </summary>
        /// <value>The session.</value>
        public override FacebookSession Session
        {
            get
            {
                if (this.session == null && this.Request != null)
                {
                    try
                    {
                        // try loading session from signed_request
                        if (this.SignedRequest != null)
                        {
                            this.session = FacebookSession.Create(this.AppSecret, this.SignedRequest);
                        }

                        // try loading session from cookie if necessary
                        if (this.session == null)
                        {
                            if (this.Request.Params.AllKeys.Contains(this.SessionCookieName))
                            {
                                this.session = FacebookSession.Parse(this.AppSecret, this.Request.Params[this.SessionCookieName]);
                            }
                        }
                    }
                    catch
                    {
                        this.session = null;
                    }
                }

                return this.session;
            }

            set
            {
                this.session = value;
            }
        }
#endif

        /// <summary>
        /// Gets a collection of Facebook error types that
        /// should be retried in the event of a failure.
        /// </summary>
        protected virtual Collection<string> RetryErrorTypes
        {
            get { return retryErrorTypes; }
        }

#if !SILVERLIGHT && !CLIENTPROFILE

        /// <summary>
        /// Gets or sets the HTTP request.
        /// </summary>
        /// <value>The request.</value>
        protected virtual System.Web.HttpRequestBase Request
        {
            get
            {
                if (this.request == null && System.Web.HttpContext.Current != null && System.Web.HttpContext.Current.Request != null)
                {
                    this.request = new System.Web.HttpRequestWrapper(System.Web.HttpContext.Current.Request);
                }
                return this.request;
            }
            set
            {
                Contract.Requires(value != null);

                this.request = value;
            }
        }

        /// <summary>
        /// Gets or sets the current HTTP response.
        /// </summary>
        /// <value>The response.</value>
        protected virtual System.Web.HttpResponseBase Response
        {
            get
            {
                if (this.response == null && System.Web.HttpContext.Current != null && System.Web.HttpContext.Current.Response != null)
                {
                    this.response = new System.Web.HttpResponseWrapper(System.Web.HttpContext.Current.Response);
                }
                return this.response;
            }

            set
            {
                Contract.Requires(value != null);

                this.response = value;
            }
        }

        /// <summary>
        /// Gets the Current URL, stripping it of known FB parameters that should not persist.
        /// </summary>
        protected override Uri CurrentUrl
        {
            get
            {
                if (this.Request == null)
                {
                    return new Uri("http://www.facebook.com/connect/login_success.html");
                }

                return CleanUrl(this.Request.Url);
            }
        }
#endif

#if CLIENTPROFILE || SILVERLIGHT

        /// <summary>
        /// <para>Get a Login URL for use with redirects. By default,  a popup redirect is
        /// assumed.</para>
        /// <para>The parameters:</para>
        /// <para>   - display: can be "page" (default, full page) or "popup"</para>
        /// </summary>
        /// <param name="parameters">Custom url parameters.</param>
        /// <returns>The URL for the login flow.</returns>
        public override Uri GetLoginUrl(IDictionary<string, object> parameters)
        {
            var currentUrl = this.CurrentUrl.ToString();

            var defaultParams = new Dictionary<string, object>();
            defaultParams["client_id"] = this.AppId;
            defaultParams["display"] = "popup";
            //defaultParams["type"] = "user_agent";
            defaultParams["redirect_uri"] = currentUrl;

            return this.GetUrl(
                "graph",
                "oauth/authorize",
                FacebookUtils.Merge(defaultParams, parameters));
        }

#else

        /// <summary>
        /// <para>Get a Login URL for use with redirects. By default, full page redirect is
        /// assumed. If you are using the generated URL with a window.open() call in
        /// JavaScript, you can pass in display=popup as part of the parameters.</para>
        /// <para>The parameters:</para>
        /// <para>   - next: the url to go to after a successful login</para>
        /// <para>   - cancel_url: the url to go to after the user cancels</para>
        /// <para>   - req_perms: comma separated list of requested extended perms</para>
        /// <para>   - display: can be "page" (default, full page) or "popup"</para>
        /// </summary>
        /// <param name="parameters">Custom url parameters.</param>
        /// <returns>The URL for the login flow.</returns>
        public override Uri GetLoginUrl(IDictionary<string, object> parameters)
        {
            var currentUrl = this.CurrentUrl.ToString();

            var defaultParams = new Dictionary<string, object>();
            defaultParams["api_key"] = this.AppId;
            defaultParams["cancel_url"] = currentUrl;
            defaultParams["display"] = "page";
            defaultParams["fbconnect"] = 1;
            defaultParams["next"] = currentUrl;
            defaultParams["return_session"] = 1;
            defaultParams["session_version"] = 3;
            defaultParams["v"] = "1.0";

            return this.GetUrl(
                "www",
                "login.php",
                FacebookUtils.Merge(defaultParams, parameters));
        }

#endif

        /// <summary>
        /// <para>Get a Logout URL suitable for use with redirects.</para>
        /// <para>The parameters:</para>
        /// <para>   - next: the url to go to after a successful logout</para>
        /// </summary>
        /// <param name="parameters">Custom url parameters.</param>
        /// <returns>The URL for the login flow.</returns>
        public override Uri GetLogoutUrl(IDictionary<string, object> parameters)
        {
            var defaultParams = new Dictionary<string, object>();
            defaultParams["api_key"] = this.AppId;
            defaultParams["no_session"] = this.CurrentUrl.ToString();
            if (this.Session != null)
            {
                // If might be better to throw an exception if the
                // session is null because you dont need to logout,
                // but this way makes it easier to build logout links.
                defaultParams["session_key"] = this.Session.SessionKey;
            }

            return this.GetUrl(
                "www",
                "logout.php",
                FacebookUtils.Merge(defaultParams, parameters));
        }

        /// <summary>
        /// <para>Get a Logout URL suitable for use with redirects.</para>
        /// <para>The parameters:</para>
        /// <para>    - next: the url to go to after a successful logout</para>
        /// </summary>
        /// <param name="parameters">Custom url parameters.</param>
        /// <returns>The URL for the login flow.</returns>
        public override Uri GetLoginStatusUrl(IDictionary<string, object> parameters)
        {
            string currentUrl = this.CurrentUrl.ToString();

            var defaultParams = new Dictionary<string, object>();
            defaultParams["api_key"] = this.AppId;
            defaultParams["no_session"] = currentUrl;
            defaultParams["no_user"] = currentUrl;
            defaultParams["ok_session"] = currentUrl;
            defaultParams["session_version"] = 3;

            return this.GetUrl(
                "www",
                "extern/login_status.php",
                FacebookUtils.Merge(defaultParams, parameters));
        }

#if !SILVERLIGHT

        /// <summary>
        /// Invoke the old restserver.php endpoint.
        /// </summary>
        /// <param name="parameters">The parameters of the method call.</param>
        /// <param name="httpMethod">The http method for the request. Default is 'GET'.</param>
        /// <returns>The decoded response object.</returns>
        /// <exception cref="Facebook.FacebookApiException" />
        protected override object RestServer(IDictionary<string, object> parameters, HttpMethod httpMethod, Type resultType)
        {
            this.AddRestParameters(parameters);

            Uri uri = this.GetApiUrl(parameters["method"].ToString());
            return this.OAuthRequest(uri, parameters, httpMethod, resultType, true);
        }

        /// <summary>
        /// Make a graph api call.
        /// </summary>
        /// <param name="path">The path of the url to call such as 'me/friends'.</param>
        /// <param name="parameters">JsonObject of url parameters.</param>
        /// <param name="httpMethod">The http method for the request.</param>
        /// <returns>A dynamic object with the resulting data.</returns>
        /// <exception cref="Facebook.FacebookApiException" />
        protected override object Graph(string path, IDictionary<string, object> parameters, HttpMethod httpMethod, Type resultType)
        {
            var uri = this.GetGraphRequestUri(path);

            return this.OAuthRequest(uri, parameters, httpMethod, resultType, false);
        }

        /// <summary>
        /// Make a OAuth Request
        /// </summary>
        /// <param name="uri">The url to make the request.</param>
        /// <param name="parameters">The parameters of the request.</param>
        /// <param name="httpMethod">The http method for the request.</param>
        /// <returns>The decoded response object.</returns>
        protected override object OAuthRequest(Uri uri, IDictionary<string, object> parameters, HttpMethod httpMethod, Type resultType, bool restApi)
        {
            Uri requestUrl;
            string contentType;
            byte[] postData = BuildRequestData(uri, parameters, httpMethod, this.AccessToken, out requestUrl, out contentType);

            return WithMirrorRetry<object>(() => { return MakeRequest(httpMethod, requestUrl, postData, contentType, resultType, restApi); });
        }

#endif

<<<<<<< HEAD
#if !SILVERLIGHT && !CLIENTPROFILE
        /// <summary>
        /// Set a JS Cookie based on the _passed in_ session. It does not use the
        /// currently stored session -- you need to explicitly pass it in.
        /// </summary>
        /// <param name="session">The session to use for setting the cookie. Can be null.</param>
        protected void SetCookieFromSession(FacebookSession session)
        {
            // Check to make sure cookies are supported
            // based on the Facebook Settings.
            if (!this.CookieSupport ||
                this.Request == null ||
                this.Response == null ||
                this.Request.Cookies == null)
            {
                return;
            }

            string value = "deleted";
            DateTime expires = DateTime.Now.AddSeconds(-3600);
            if (session != null)
            {
                StringBuilder sb = new StringBuilder();
                sb.Append("\"");
                sb.Append(FacebookUtils.ToJsonQueryString(session.Dictionary));
                sb.Append("\"");
                value = sb.ToString();
                expires = session.Expires;
            }

            // if an existing cookie is not set, we dont need to delete it
            if (value == "deleted" && !this.Request.Cookies.AllKeys.Contains(this.SessionCookieName))
            {
                return;
            }

            // prepend dot if domain is found
            string domain = this.BaseDomain;
            if (!String.IsNullOrEmpty(domain))
            {
                domain = "." + domain;
            }

            // Set the cookie data
            if (this.Request.Cookies.AllKeys.Contains(this.SessionCookieName))
            {
                var cookie = this.Request.Cookies[this.SessionCookieName];
                cookie.Value = value;
                cookie.Expires = expires;
                cookie.Domain = domain;
            }
            else
            {
                this.Response.Cookies.Add(new System.Web.HttpCookie(this.SessionCookieName)
                 {
                     Expires = expires,
                     Value = value,
                     Domain = domain,
                 });
            }
        }
#endif

=======
>>>>>>> fbb22cb7
        /// <summary>
        /// Invoke the old restserver.php endpoint.
        /// </summary>
        /// <param name="callback">The async callback.</param>
        /// <param name="state">The async state.</param>
        /// <param name="parameters">The parameters of the method call.</param>
        /// <param name="httpMethod">The http method for the request.</param>
        /// <exception cref="Facebook.FacebookApiException" />
        protected override void RestServerAsync(IDictionary<string, object> parameters, HttpMethod httpMethod, Type resultType, FacebookAsyncCallback callback, object state)
        {
            this.AddRestParameters(parameters);

            Uri uri = this.GetApiUrl(parameters["method"].ToString());

            this.OAuthRequestAsync(uri, parameters, httpMethod, resultType, true, callback, state);
        }

        /// <summary>
        /// Make a graph api call.
        /// </summary>
        /// <param name="callback">The async callback.</param>
        /// <param name="state">The async state.</param>
        /// <param name="path">The path of the url to call such as 'me/friends'.</param>
        /// <param name="parameters">JsonObject of url parameters.</param>
        /// <param name="httpMethod">The http method for the request.</param>
        /// <exception cref="Facebook.FacebookApiException" />
        protected override void GraphAsync(string path, IDictionary<string, object> parameters, HttpMethod httpMethod, Type resultType, FacebookAsyncCallback callback, object state)
        {
            var uri = this.GetGraphRequestUri(path);

            this.OAuthRequestAsync(uri, parameters, httpMethod, resultType, false, callback, state);
        }

        /// <summary>
        /// Make a OAuth Request
        /// </summary>
        /// <param name="callback">The async callback.</param>
        /// <param name="state">The async state.</param>
        /// <param name="uri">The url to make the request.</param>
        /// <param name="parameters">The parameters of the request.</param>
        /// <param name="httpMethod">The http method of the request.</param>
        /// <exception cref="Facebook.FacebookApiException" />
        protected override void OAuthRequestAsync(Uri uri, IDictionary<string, object> parameters, HttpMethod httpMethod, Type resultType, bool restApi, FacebookAsyncCallback callback, object state)
        {
            Uri requestUrl;
            string contentType;
            byte[] postData = BuildRequestData(uri, parameters, httpMethod, this.AccessToken, out requestUrl, out contentType);

            MakeRequestAsync(httpMethod, requestUrl, postData, contentType, resultType, restApi, callback, state);
        }

        /// <summary>
        /// This method invokes the supplied delegate with retry logic wrapped around it.  No values are returned.  If the delegate raises
        /// recoverable Facebook server or client errors, then the supplied delegate is reinvoked after a certain amount of delay
        /// until the retry limit is exceeded, at which point the exception is rethrown. Other exceptions are not caught and will
        /// be visible to callers.
        /// </summary>
        /// <param name="body">The delegate to invoke within the retry code.</param>
        protected void WithMirrorRetry(Action body)
        {
            Contract.Requires(body != null);

            int retryCount = 0;

            while (true)
            {
                try
                {
                    body();
                    return;
                }
                catch (FacebookApiException ex)
                {
                    if (!this.RetryErrorTypes.Contains(ex.ErrorType))
                    {
                        throw;
                    }
                    else
                    {
                        if (retryCount >= this.maxRetries)
                        {
                            throw;
                        }
                    }
                }
                catch (WebException)
                {
                    if (retryCount >= this.maxRetries)
                    {
                        throw;
                    }
                }

                // Sleep for the retry delay before we retry again
                System.Threading.Thread.Sleep(this.retryDelay);
                retryCount += 1;
            }
        }

        /// <summary>
        /// This method invokes the supplied delegate with retry logic wrapped around it and returns the value of the delegate.
        /// If the delegate raises recoverable Facebook server or client errors, then the supplied delegate is reinvoked after
        /// a certain amount of delay until the retry limit is exceeded, at which point the exception is rethrown. Other
        /// exceptions are not caught and will be visible to callers.
        /// </summary>
        /// <typeparam name="TReturn">The type of object being returned</typeparam>
        /// <param name="body">The delegate to invoke within the retry logic which will produce the value to return</param>
        /// <returns>The value the delegate returns</returns>
        protected TReturn WithMirrorRetry<TReturn>(Func<TReturn> body)
        {
            Contract.Requires(body != null);

            int retryCount = 0;

            while (true)
            {
                try
                {
                    return body();
                }
                catch (FacebookApiException ex)
                {
                    if (!this.RetryErrorTypes.Contains(ex.ErrorType))
                    {
                        throw;
                    }
                    else
                    {
                        if (retryCount >= this.maxRetries)
                        {
                            throw;
                        }
                    }
                }
                catch (WebException)
                {
                    if (retryCount >= this.maxRetries)
                    {
                        throw;
                    }
                }

                // Sleep for the retry delay before we retry again
                System.Threading.Thread.Sleep(this.retryDelay);
                retryCount += 1;
            }
        }



        /// <summary>
        /// Builds the request post data and request uri based on the given parameters.
        /// </summary>
        /// <param name="uri">The request uri.</param>
        /// <param name="parameters">The request parameters.</param>
        /// <param name="httpMethod">The http method.</param>
        /// <param name="accessToken">The access token.</param>
        /// <param name="requestUrl">The outputed request uri.</param>
        /// <param name="contentType">The request content type.</param>
        /// <returns>The request post data.</returns>
        private static byte[] BuildRequestData(Uri uri, IDictionary<string, object> parameters, HttpMethod httpMethod, string accessToken, out Uri requestUrl, out string contentType)
        {
            Contract.Requires(uri != null);
            Contract.Requires(parameters != null);

            if (!parameters.ContainsKey("access_token") && !String.IsNullOrEmpty(accessToken))
            {
                parameters["access_token"] = accessToken;
            }

            var requestUrlBuilder = new UriBuilder(uri);

            // Set the default content type
            contentType = "application/x-www-form-urlencoded";
            byte[] postData = null;
            string queryString = string.Empty;

            if (httpMethod == HttpMethod.Get)
            {
                queryString = FacebookUtils.ToJsonQueryString(parameters);
            }
            else
            {
                queryString = string.Concat("access_token=", parameters["access_token"]);
                parameters.Remove("access_token");

                var containsMediaObject = parameters.Where(p => p.Value is FacebookMediaObject).Count() > 0;
                if (containsMediaObject)
                {
                    string boundary = DateTime.Now.Ticks.ToString("x", CultureInfo.InvariantCulture);
                    postData = BuildMediaObjectPostData(parameters, boundary);
                    contentType = String.Concat("multipart/form-data; boundary=", boundary);
                }
                else
                {
                    postData = Encoding.UTF8.GetBytes(FacebookUtils.ToJsonQueryString(parameters));
                }
            }

            requestUrlBuilder.Query = queryString;
            requestUrl = requestUrlBuilder.Uri;

            return postData;
        }

        /// <summary>
        /// Builds the request post data if the request contains a media object
        /// such as an image or video to upload.
        /// </summary>
        /// <param name="parameters">The request parameters.</param>
        /// <param name="boundary">The multipart form request boundary.</param>
        /// <returns>The request post data.</returns>
        internal static byte[] BuildMediaObjectPostData(IDictionary<string, object> parameters, string boundary)
        {
            FacebookMediaObject mediaObject = null;

            // Build up the post message header
            var sb = new StringBuilder();
            foreach (var kvp in parameters)
            {
                if (kvp.Value is FacebookMediaObject)
                {
                    // Check to make sure the file upload hasn't already been set.
                    if (mediaObject != null)
                    {
                        throw ExceptionFactory.CannotIncludeMultipleMediaObjects;
                    }

                    mediaObject = kvp.Value as FacebookMediaObject;
                }
                else
                {
                    sb.Append(Prefix).Append(boundary).Append(NewLine);
                    sb.Append("Content-Disposition: form-data; name=\"").Append(kvp.Key).Append("\"");
                    sb.Append(NewLine);
                    sb.Append(NewLine);
                    sb.Append(kvp.Value);
                    sb.Append(NewLine);
                }
            }

            Debug.Assert(mediaObject != null, "The mediaObject is null.");

            if (mediaObject.ContentType == null || mediaObject.GetValue() == null || mediaObject.FileName == null)
            {
                throw ExceptionFactory.MediaObjectMustHavePropertiesSet;
            }

            sb.Append(Prefix).Append(boundary).Append(NewLine);
            sb.Append("Content-Disposition: form-data; filename=\"").Append(mediaObject.FileName).Append("\"").Append(NewLine);
            sb.Append("Content-Type: ").Append(mediaObject.ContentType).Append(NewLine).Append(NewLine);

            byte[] postHeaderBytes = Encoding.UTF8.GetBytes(sb.ToString());
            byte[] fileData = mediaObject.GetValue();
            byte[] boundaryBytes = Encoding.UTF8.GetBytes(String.Concat(NewLine, Prefix, boundary, Prefix, NewLine));

            // Combine all bytes to post
            var postData = new byte[postHeaderBytes.Length + fileData.Length + boundaryBytes.Length];
            Buffer.BlockCopy(postHeaderBytes, 0, postData, 0, postHeaderBytes.Length);
            Buffer.BlockCopy(fileData, 0, postData, postHeaderBytes.Length, fileData.Length);
            Buffer.BlockCopy(boundaryBytes, 0, postData, postHeaderBytes.Length + fileData.Length, boundaryBytes.Length);

            return postData;
        }

#if !SILVERLIGHT

        /// <summary>
        /// Make the API Request
        /// </summary>
        /// <param name="httpMethod">The http method to use. GET, POST, DELETE.</param>
        /// <param name="requestUrl">The uri of the request.</param>
        /// <param name="postData">The request data.</param>
        /// <param name="contentType">The request content type.</param>
        /// <returns>The decoded response object.</returns>
        /// <exception cref="Facebook.FacebookApiException" />
        private static object MakeRequest(HttpMethod httpMethod, Uri requestUrl, byte[] postData, string contentType, Type resultType, bool restApi)
        {
            var request = (HttpWebRequest)HttpWebRequest.Create(requestUrl);
            request.Method = FacebookUtils.ConvertToString(httpMethod); // Set the http method GET, POST, etc.

            if (postData != null)
            {
                request.ContentLength = postData.Length;
                request.ContentType = contentType;
                using (var dataStream = request.GetRequestStream())
                {
                    dataStream.Write(postData, 0, postData.Length);
                }
            }

            object result = null;
            FacebookApiException exception = null;
            try
            {
                var responseData = String.Empty;
                var response = (HttpWebResponse)request.GetResponse();
                using (var streamReader = new StreamReader(response.GetResponseStream()))
                {
                    responseData = streamReader.ReadToEnd();
                }

                response.Close();

                // If we are using the REST API we need to check for an exception
                if (resultType == null || restApi)
                {
                    result = JsonSerializer.DeserializeObject(responseData);
                    if (restApi)
                    {
                        exception = ExceptionFactory.GetRestException(result);
                    }
                }

                if (exception != null)
                {
                    throw exception; // Thow the FacebookApiException
                }

                // Deserialize the final result if the result type is set
                if (resultType != null)
                {
                    result = JsonSerializer.DeserializeObject(responseData, resultType);
                }
            }
            catch (FacebookApiException)
            {
                // This is a rest api error thrown above, just rethrow
                throw;
            }
            catch (WebException ex)
            {
                // Graph API Errors or general web exceptions
                exception = ExceptionFactory.GetGraphException(ex);
                if (exception != null)
                {
                    throw exception;
                }

                throw;
            }

            return result;
        }

#endif

        /// <summary>
        /// Make the API Request
        /// </summary>
        /// <param name="callback">The async callback.</param>
        /// <param name="state">The async state.</param>
        /// <param name="httpMethod">The http method to use. GET, POST, DELETE.</param>
        /// <param name="requestUrl">The uri of the request.</param>
        /// <param name="postData">The request data.</param>
        /// <param name="contentType">The request content type.</param>
        /// <exception cref="Facebook.FacebookApiException" />
        private static void MakeRequestAsync(HttpMethod httpMethod, Uri requestUrl, byte[] postData, string contentType, Type resultType, bool restApi, FacebookAsyncCallback callback, object state)
        {
            var request = (HttpWebRequest)HttpWebRequest.Create(requestUrl);
            request.Method = FacebookUtils.ConvertToString(httpMethod); // Set the http method GET, POST, etc.
            if (httpMethod == HttpMethod.Post)
            {
                request.ContentType = contentType;
                request.BeginGetRequestStream((ar) => { RequestCallback(ar, postData, callback, state); }, request);
            }
            else
            {
                request.BeginGetResponse((ar) => { ResponseCallback(ar, callback, state); }, request);
            }
        }

        /// <summary>
        /// The asynchronous web request callback.
        /// </summary>
        /// <param name="asyncResult">The asynchronous result.</param>
        /// <param name="postData">The post data.</param>
        /// <param name="callback">The callback method.</param>
        /// <param name="state">The asynchronous state.</param>
        private static void RequestCallback(IAsyncResult asyncResult, byte[] postData, FacebookAsyncCallback callback, object state)
        {
            var request = (HttpWebRequest)asyncResult.AsyncState;
            using (Stream stream = request.EndGetRequestStream(asyncResult))
            {
                stream.Write(postData, 0, postData.Length);
            }

            request.BeginGetResponse((ar) => { ResponseCallback(ar, callback, state); }, request);
        }

        /// <summary>
        /// The asynchronous web response callback.
        /// </summary>
        /// <param name="asyncResult">The asynchronous result.</param>
        /// <param name="callback">The callback method.</param>
        /// <param name="state">The asynchronous state.</param>
        private static void ResponseCallback(IAsyncResult asyncResult, FacebookAsyncCallback callback, object state)
        {
            object result = null;
            FacebookApiException exception = null;
            try
            {
                var request = (HttpWebRequest)asyncResult.AsyncState;
                var response = (HttpWebResponse)request.EndGetResponse(asyncResult);

                using (Stream responseStream = response.GetResponseStream())
                {
                    result = JsonSerializer.DeserializeObject(responseStream);
                }
            }
            catch (FacebookApiException)
            {
                // Rest API Errors
                throw;
            }
            catch (WebException ex)
            {
                // Graph API Errors or general web exceptions
                exception = ExceptionFactory.GetGraphException(ex);
                if (exception != null)
                {
                    // Thow the FacebookApiException
                    throw exception;
                }

                throw;
            }
            finally
            {
                // Check to make sure there hasn't been an exception.
                // If there has, we want to pass null to the callback.
                object data = null;
                if (exception == null)
                {
                    data = result;
                }
#if SILVERLIGHT
                callback(new FacebookAsyncResult(data, state, null, asyncResult.CompletedSynchronously, asyncResult.IsCompleted, exception));
#else
                callback(new FacebookAsyncResult(data, state, asyncResult.AsyncWaitHandle, asyncResult.CompletedSynchronously, asyncResult.IsCompleted, exception));
#endif
            }
        }

        /// <summary>
        /// Adds the standard REST requset parameters.
        /// </summary>
        /// <param name="parameters">The parameters object.</param>
        private void AddRestParameters(IDictionary<string, object> parameters)
        {
            parameters["api_key"] = this.AppId;
            parameters["format"] = "json-strings";
        }

        /// <summary>
        /// Applies the Facebook settings to the
        /// properties of this object.
        /// </summary>
        /// <param name="settings">The Facebook settings.</param>
        private void ApplySettings(IFacebookSettings settings)
        {
            Contract.Requires(settings != null);

            this.AppId = settings.AppId;
            this.AppSecret = settings.AppSecret;
            this.retryDelay = settings.RetryDelay == -1 ? this.retryDelay : settings.RetryDelay;
            this.maxRetries = settings.MaxRetries == -1 ? this.maxRetries : settings.MaxRetries;
        }

        /// <summary>
        /// Gets the graph request url in the proper format.
        /// </summary>
        /// <param name="path">The request url path.</param>
        /// <returns>The fully qualified uri for the request.</returns>
        private Uri GetGraphRequestUri(string path)
        {
            if (!String.IsNullOrEmpty(path) && path.StartsWith("/", StringComparison.Ordinal))
            {
                path = path.Substring(1, path.Length - 1);
            }

            var uri = this.GetUrl("graph", path);
            return uri;
        }

        /// <summary>
        /// The code contracts invarient object method.
        /// </summary>
        [ContractInvariantMethod]
        [System.Diagnostics.CodeAnalysis.SuppressMessage("Microsoft.Performance", "CA1811:AvoidUncalledPrivateCode", Justification = "Code contracts invarient method.")]
        [System.Diagnostics.CodeAnalysis.SuppressMessage("Microsoft.Performance", "CA1822:MarkMembersAsStatic", Justification = "Code contracts invarient method.")]
        private void InvarientObject()
        {
            Contract.Invariant(this.maxRetries >= 0);
            Contract.Invariant(this.retryDelay >= 0);
            Contract.Invariant(retryErrorTypes != null);
        }
    }
}<|MERGE_RESOLUTION|>--- conflicted
+++ resolved
@@ -1,1025 +1,959 @@
-﻿// --------------------------------
-// <copyright file="FacebookApp.cs" company="Facebook C# SDK">
-//     Microsoft Public License (Ms-PL)
-// </copyright>
-// <author>Nathan Totten (ntotten.com) and Jim Zimmerman (jimzimmerman.com)</author>
-// <license>Released under the terms of the Microsoft Public License (Ms-PL)</license>
-// <website>http://facebooksdk.codeplex.com</website>
-// ---------------------------------
-
-namespace Facebook
-{
-    using System;
-    using System.Collections.Generic;
-    using System.Collections.ObjectModel;
-    using System.Diagnostics;
-    using System.Diagnostics.Contracts;
-    using System.Globalization;
-    using System.IO;
-    using System.Linq;
-    using System.Net;
-    using System.Text;
-    using Newtonsoft.Json.Linq;
-
-    /// <summary>
-    /// Provides access to the Facebook Platform.
-    /// </summary>
-    public class FacebookApp : FacebookAppBase
-    {
-        //
-        /// <summary>
-        /// The multi-part form prefix characters.
-        /// </summary>
-        private const string Prefix = "--";
-
-        /// <summary>
-        /// The multi-part form new line characters.
-        /// </summary>
-        private const string NewLine = "\r\n";
-
-        /// <summary>
-        /// The collection of Facebook error types that should be retried.
-        /// </summary>
-        private static Collection<string> retryErrorTypes = new Collection<string>()
-        {
-            "OAuthException", // Graph OAuth Exception
-            "190", // Rest OAuth Exception
-            "Unknown", // No error info returned by facebook.
-        };
-
-        /// <summary>
-        /// How many times to retry a command if an error occurs until we give up.
-        /// </summary>
-        private int maxRetries = 2;
-
-        /// <summary>
-        /// How long in milliseconds to wait before retrying.
-        /// </summary>
-        private int retryDelay = 500;
-
-#if !SILVERLIGHT && !CLIENTPROFILE
-        /// <summary>
-        /// The current Facebook session.
-        /// </summary>
-        private FacebookSession session;
-
-        /// <summary>
-        /// The current Facebook signed request.
-        /// </summary>
-        private FacebookSignedRequest signedRequest;
-
-        /// <summary>
-        /// The current HTTP request.
-        /// </summary>
-        private System.Web.HttpRequestBase request;
-
-        /// <summary>
-        /// The current HTTP response.
-        /// </summary>
-        private System.Web.HttpResponseBase response;
-#endif
-
-        /// <summary>
-        /// Initializes a new instance of the <see cref="FacebookApp"/>
-        /// class with values stored in the application configuration file
-        /// or with only the default values if the configuration
-        /// file does not have the values set.
-        /// </summary>
-        public FacebookApp()
-        {
-#if !SILVERLIGHT // Silverlight does not support System.Configuration
-            var settings = FacebookSettings.Current;
-            if (settings != null)
-            {
-                this.ApplySettings(settings);
-            }
-#endif
-        }
-
-        /// <summary>
-        /// Initializes a new instance of the <see cref="FacebookApp"/>
-        /// class with values provided. Does not require configuration
-        /// file to be set.
-        /// </summary>
-        /// <param name="settings">The facebook settings for the application.</param>
-        public FacebookApp(IFacebookSettings settings)
-        {
-            Contract.Requires(settings != null);
-
-            this.ApplySettings(settings);
-        }
-
-        /// <summary>
-        /// Initializes a new instance of the <see cref="FacebookApp"/>
-        /// class with only an access_token set. From this state
-        /// sessions will not be accessable.
-        /// </summary>
-        /// <param name="accessToken">The Facebook access token.</param>
-        public FacebookApp(string accessToken)
-        {
-            Contract.Requires(!String.IsNullOrEmpty(accessToken));
-
-            this.Session = new FacebookSession(accessToken);
-        }
-
-        /// <summary>
-        /// Gets or sets the maximum number of times to retry an api
-        /// call after experiencing a recoverable exception.
-        /// </summary>
-        /// <value>The max retries.</value>
-        public int MaxRetries
-        {
-            get
-            {
-                return this.maxRetries;
-            }
-            set
-            {
-                Contract.Requires(value >= 0);
-
-                this.maxRetries = value;
-            }
-        }
-
-        /// <summary>
-        /// Gets or sets the value in seconds to wait before retrying, with exponential roll off.
-        /// </summary>
-        /// <value>The retry delay.</value>
-        public int RetryDelay
-        {
-            get
-            {
-                return this.retryDelay;
-            }
-            set
-            {
-                Contract.Requires(value >= 0);
-
-                this.retryDelay = value;
-            }
-        }
-
-#if !SILVERLIGHT && !CLIENTPROFILE
-        /// <summary>
-        /// Gets the signed request.
-        /// </summary>
-        /// <value>The signed request.</value>
-        public FacebookSignedRequest SignedRequest
-        {
-            get
-            {
-                if (this.signedRequest == null && this.Request != null)
-                {
-                    if (this.Request.Params.AllKeys.Contains("signed_request"))
-                    {
-                        this.signedRequest = FacebookSignedRequest.Parse(this.AppSecret, this.Request.Params["signed_request"]);
-                    }
-                }
-
-                return this.signedRequest;
-            }
-        }
-
-        /// <summary>
-        /// Gets or sets the active user session.
-        /// </summary>
-        /// <value>The session.</value>
-        public override FacebookSession Session
-        {
-            get
-            {
-                if (this.session == null && this.Request != null)
-                {
-                    try
-                    {
-                        // try loading session from signed_request
-                        if (this.SignedRequest != null)
-                        {
-                            this.session = FacebookSession.Create(this.AppSecret, this.SignedRequest);
-                        }
-
-                        // try loading session from cookie if necessary
-                        if (this.session == null)
-                        {
-                            if (this.Request.Params.AllKeys.Contains(this.SessionCookieName))
-                            {
-                                this.session = FacebookSession.Parse(this.AppSecret, this.Request.Params[this.SessionCookieName]);
-                            }
-                        }
-                    }
-                    catch
-                    {
-                        this.session = null;
-                    }
-                }
-
-                return this.session;
-            }
-
-            set
-            {
-                this.session = value;
-            }
-        }
-#endif
-
-        /// <summary>
-        /// Gets a collection of Facebook error types that
-        /// should be retried in the event of a failure.
-        /// </summary>
-        protected virtual Collection<string> RetryErrorTypes
-        {
-            get { return retryErrorTypes; }
-        }
-
-#if !SILVERLIGHT && !CLIENTPROFILE
-
-        /// <summary>
-        /// Gets or sets the HTTP request.
-        /// </summary>
-        /// <value>The request.</value>
-        protected virtual System.Web.HttpRequestBase Request
-        {
-            get
-            {
-                if (this.request == null && System.Web.HttpContext.Current != null && System.Web.HttpContext.Current.Request != null)
-                {
-                    this.request = new System.Web.HttpRequestWrapper(System.Web.HttpContext.Current.Request);
-                }
-                return this.request;
-            }
-            set
-            {
-                Contract.Requires(value != null);
-
-                this.request = value;
-            }
-        }
-
-        /// <summary>
-        /// Gets or sets the current HTTP response.
-        /// </summary>
-        /// <value>The response.</value>
-        protected virtual System.Web.HttpResponseBase Response
-        {
-            get
-            {
-                if (this.response == null && System.Web.HttpContext.Current != null && System.Web.HttpContext.Current.Response != null)
-                {
-                    this.response = new System.Web.HttpResponseWrapper(System.Web.HttpContext.Current.Response);
-                }
-                return this.response;
-            }
-
-            set
-            {
-                Contract.Requires(value != null);
-
-                this.response = value;
-            }
-        }
-
-        /// <summary>
-        /// Gets the Current URL, stripping it of known FB parameters that should not persist.
-        /// </summary>
-        protected override Uri CurrentUrl
-        {
-            get
-            {
-                if (this.Request == null)
-                {
-                    return new Uri("http://www.facebook.com/connect/login_success.html");
-                }
-
-                return CleanUrl(this.Request.Url);
-            }
-        }
-#endif
-
-#if CLIENTPROFILE || SILVERLIGHT
-
-        /// <summary>
-        /// <para>Get a Login URL for use with redirects. By default,  a popup redirect is
-        /// assumed.</para>
-        /// <para>The parameters:</para>
-        /// <para>   - display: can be "page" (default, full page) or "popup"</para>
-        /// </summary>
-        /// <param name="parameters">Custom url parameters.</param>
-        /// <returns>The URL for the login flow.</returns>
-        public override Uri GetLoginUrl(IDictionary<string, object> parameters)
-        {
-            var currentUrl = this.CurrentUrl.ToString();
-
-            var defaultParams = new Dictionary<string, object>();
-            defaultParams["client_id"] = this.AppId;
-            defaultParams["display"] = "popup";
-            //defaultParams["type"] = "user_agent";
-            defaultParams["redirect_uri"] = currentUrl;
-
-            return this.GetUrl(
-                "graph",
-                "oauth/authorize",
-                FacebookUtils.Merge(defaultParams, parameters));
-        }
-
-#else
-
-        /// <summary>
-        /// <para>Get a Login URL for use with redirects. By default, full page redirect is
-        /// assumed. If you are using the generated URL with a window.open() call in
-        /// JavaScript, you can pass in display=popup as part of the parameters.</para>
-        /// <para>The parameters:</para>
-        /// <para>   - next: the url to go to after a successful login</para>
-        /// <para>   - cancel_url: the url to go to after the user cancels</para>
-        /// <para>   - req_perms: comma separated list of requested extended perms</para>
-        /// <para>   - display: can be "page" (default, full page) or "popup"</para>
-        /// </summary>
-        /// <param name="parameters">Custom url parameters.</param>
-        /// <returns>The URL for the login flow.</returns>
-        public override Uri GetLoginUrl(IDictionary<string, object> parameters)
-        {
-            var currentUrl = this.CurrentUrl.ToString();
-
-            var defaultParams = new Dictionary<string, object>();
-            defaultParams["api_key"] = this.AppId;
-            defaultParams["cancel_url"] = currentUrl;
-            defaultParams["display"] = "page";
-            defaultParams["fbconnect"] = 1;
-            defaultParams["next"] = currentUrl;
-            defaultParams["return_session"] = 1;
-            defaultParams["session_version"] = 3;
-            defaultParams["v"] = "1.0";
-
-            return this.GetUrl(
-                "www",
-                "login.php",
-                FacebookUtils.Merge(defaultParams, parameters));
-        }
-
-#endif
-
-        /// <summary>
-        /// <para>Get a Logout URL suitable for use with redirects.</para>
-        /// <para>The parameters:</para>
-        /// <para>   - next: the url to go to after a successful logout</para>
-        /// </summary>
-        /// <param name="parameters">Custom url parameters.</param>
-        /// <returns>The URL for the login flow.</returns>
-        public override Uri GetLogoutUrl(IDictionary<string, object> parameters)
-        {
-            var defaultParams = new Dictionary<string, object>();
-            defaultParams["api_key"] = this.AppId;
-            defaultParams["no_session"] = this.CurrentUrl.ToString();
-            if (this.Session != null)
-            {
-                // If might be better to throw an exception if the
-                // session is null because you dont need to logout,
-                // but this way makes it easier to build logout links.
-                defaultParams["session_key"] = this.Session.SessionKey;
-            }
-
-            return this.GetUrl(
-                "www",
-                "logout.php",
-                FacebookUtils.Merge(defaultParams, parameters));
-        }
-
-        /// <summary>
-        /// <para>Get a Logout URL suitable for use with redirects.</para>
-        /// <para>The parameters:</para>
-        /// <para>    - next: the url to go to after a successful logout</para>
-        /// </summary>
-        /// <param name="parameters">Custom url parameters.</param>
-        /// <returns>The URL for the login flow.</returns>
-        public override Uri GetLoginStatusUrl(IDictionary<string, object> parameters)
-        {
-            string currentUrl = this.CurrentUrl.ToString();
-
-            var defaultParams = new Dictionary<string, object>();
-            defaultParams["api_key"] = this.AppId;
-            defaultParams["no_session"] = currentUrl;
-            defaultParams["no_user"] = currentUrl;
-            defaultParams["ok_session"] = currentUrl;
-            defaultParams["session_version"] = 3;
-
-            return this.GetUrl(
-                "www",
-                "extern/login_status.php",
-                FacebookUtils.Merge(defaultParams, parameters));
-        }
-
-#if !SILVERLIGHT
-
-        /// <summary>
-        /// Invoke the old restserver.php endpoint.
-        /// </summary>
-        /// <param name="parameters">The parameters of the method call.</param>
-        /// <param name="httpMethod">The http method for the request. Default is 'GET'.</param>
-        /// <returns>The decoded response object.</returns>
-        /// <exception cref="Facebook.FacebookApiException" />
-        protected override object RestServer(IDictionary<string, object> parameters, HttpMethod httpMethod, Type resultType)
-        {
-            this.AddRestParameters(parameters);
-
-            Uri uri = this.GetApiUrl(parameters["method"].ToString());
-            return this.OAuthRequest(uri, parameters, httpMethod, resultType, true);
-        }
-
-        /// <summary>
-        /// Make a graph api call.
-        /// </summary>
-        /// <param name="path">The path of the url to call such as 'me/friends'.</param>
-        /// <param name="parameters">JsonObject of url parameters.</param>
-        /// <param name="httpMethod">The http method for the request.</param>
-        /// <returns>A dynamic object with the resulting data.</returns>
-        /// <exception cref="Facebook.FacebookApiException" />
-        protected override object Graph(string path, IDictionary<string, object> parameters, HttpMethod httpMethod, Type resultType)
-        {
-            var uri = this.GetGraphRequestUri(path);
-
-            return this.OAuthRequest(uri, parameters, httpMethod, resultType, false);
-        }
-
-        /// <summary>
-        /// Make a OAuth Request
-        /// </summary>
-        /// <param name="uri">The url to make the request.</param>
-        /// <param name="parameters">The parameters of the request.</param>
-        /// <param name="httpMethod">The http method for the request.</param>
-        /// <returns>The decoded response object.</returns>
-        protected override object OAuthRequest(Uri uri, IDictionary<string, object> parameters, HttpMethod httpMethod, Type resultType, bool restApi)
-        {
-            Uri requestUrl;
-            string contentType;
-            byte[] postData = BuildRequestData(uri, parameters, httpMethod, this.AccessToken, out requestUrl, out contentType);
-
-            return WithMirrorRetry<object>(() => { return MakeRequest(httpMethod, requestUrl, postData, contentType, resultType, restApi); });
-        }
-
-#endif
-
-<<<<<<< HEAD
-#if !SILVERLIGHT && !CLIENTPROFILE
-        /// <summary>
-        /// Set a JS Cookie based on the _passed in_ session. It does not use the
-        /// currently stored session -- you need to explicitly pass it in.
-        /// </summary>
-        /// <param name="session">The session to use for setting the cookie. Can be null.</param>
-        protected void SetCookieFromSession(FacebookSession session)
-        {
-            // Check to make sure cookies are supported
-            // based on the Facebook Settings.
-            if (!this.CookieSupport ||
-                this.Request == null ||
-                this.Response == null ||
-                this.Request.Cookies == null)
-            {
-                return;
-            }
-
-            string value = "deleted";
-            DateTime expires = DateTime.Now.AddSeconds(-3600);
-            if (session != null)
-            {
-                StringBuilder sb = new StringBuilder();
-                sb.Append("\"");
-                sb.Append(FacebookUtils.ToJsonQueryString(session.Dictionary));
-                sb.Append("\"");
-                value = sb.ToString();
-                expires = session.Expires;
-            }
-
-            // if an existing cookie is not set, we dont need to delete it
-            if (value == "deleted" && !this.Request.Cookies.AllKeys.Contains(this.SessionCookieName))
-            {
-                return;
-            }
-
-            // prepend dot if domain is found
-            string domain = this.BaseDomain;
-            if (!String.IsNullOrEmpty(domain))
-            {
-                domain = "." + domain;
-            }
-
-            // Set the cookie data
-            if (this.Request.Cookies.AllKeys.Contains(this.SessionCookieName))
-            {
-                var cookie = this.Request.Cookies[this.SessionCookieName];
-                cookie.Value = value;
-                cookie.Expires = expires;
-                cookie.Domain = domain;
-            }
-            else
-            {
-                this.Response.Cookies.Add(new System.Web.HttpCookie(this.SessionCookieName)
-                 {
-                     Expires = expires,
-                     Value = value,
-                     Domain = domain,
-                 });
-            }
-        }
-#endif
-
-=======
->>>>>>> fbb22cb7
-        /// <summary>
-        /// Invoke the old restserver.php endpoint.
-        /// </summary>
-        /// <param name="callback">The async callback.</param>
-        /// <param name="state">The async state.</param>
-        /// <param name="parameters">The parameters of the method call.</param>
-        /// <param name="httpMethod">The http method for the request.</param>
-        /// <exception cref="Facebook.FacebookApiException" />
-        protected override void RestServerAsync(IDictionary<string, object> parameters, HttpMethod httpMethod, Type resultType, FacebookAsyncCallback callback, object state)
-        {
-            this.AddRestParameters(parameters);
-
-            Uri uri = this.GetApiUrl(parameters["method"].ToString());
-
-            this.OAuthRequestAsync(uri, parameters, httpMethod, resultType, true, callback, state);
-        }
-
-        /// <summary>
-        /// Make a graph api call.
-        /// </summary>
-        /// <param name="callback">The async callback.</param>
-        /// <param name="state">The async state.</param>
-        /// <param name="path">The path of the url to call such as 'me/friends'.</param>
-        /// <param name="parameters">JsonObject of url parameters.</param>
-        /// <param name="httpMethod">The http method for the request.</param>
-        /// <exception cref="Facebook.FacebookApiException" />
-        protected override void GraphAsync(string path, IDictionary<string, object> parameters, HttpMethod httpMethod, Type resultType, FacebookAsyncCallback callback, object state)
-        {
-            var uri = this.GetGraphRequestUri(path);
-
-            this.OAuthRequestAsync(uri, parameters, httpMethod, resultType, false, callback, state);
-        }
-
-        /// <summary>
-        /// Make a OAuth Request
-        /// </summary>
-        /// <param name="callback">The async callback.</param>
-        /// <param name="state">The async state.</param>
-        /// <param name="uri">The url to make the request.</param>
-        /// <param name="parameters">The parameters of the request.</param>
-        /// <param name="httpMethod">The http method of the request.</param>
-        /// <exception cref="Facebook.FacebookApiException" />
-        protected override void OAuthRequestAsync(Uri uri, IDictionary<string, object> parameters, HttpMethod httpMethod, Type resultType, bool restApi, FacebookAsyncCallback callback, object state)
-        {
-            Uri requestUrl;
-            string contentType;
-            byte[] postData = BuildRequestData(uri, parameters, httpMethod, this.AccessToken, out requestUrl, out contentType);
-
-            MakeRequestAsync(httpMethod, requestUrl, postData, contentType, resultType, restApi, callback, state);
-        }
-
-        /// <summary>
-        /// This method invokes the supplied delegate with retry logic wrapped around it.  No values are returned.  If the delegate raises
-        /// recoverable Facebook server or client errors, then the supplied delegate is reinvoked after a certain amount of delay
-        /// until the retry limit is exceeded, at which point the exception is rethrown. Other exceptions are not caught and will
-        /// be visible to callers.
-        /// </summary>
-        /// <param name="body">The delegate to invoke within the retry code.</param>
-        protected void WithMirrorRetry(Action body)
-        {
-            Contract.Requires(body != null);
-
-            int retryCount = 0;
-
-            while (true)
-            {
-                try
-                {
-                    body();
-                    return;
-                }
-                catch (FacebookApiException ex)
-                {
-                    if (!this.RetryErrorTypes.Contains(ex.ErrorType))
-                    {
-                        throw;
-                    }
-                    else
-                    {
-                        if (retryCount >= this.maxRetries)
-                        {
-                            throw;
-                        }
-                    }
-                }
-                catch (WebException)
-                {
-                    if (retryCount >= this.maxRetries)
-                    {
-                        throw;
-                    }
-                }
-
-                // Sleep for the retry delay before we retry again
-                System.Threading.Thread.Sleep(this.retryDelay);
-                retryCount += 1;
-            }
-        }
-
-        /// <summary>
-        /// This method invokes the supplied delegate with retry logic wrapped around it and returns the value of the delegate.
-        /// If the delegate raises recoverable Facebook server or client errors, then the supplied delegate is reinvoked after
-        /// a certain amount of delay until the retry limit is exceeded, at which point the exception is rethrown. Other
-        /// exceptions are not caught and will be visible to callers.
-        /// </summary>
-        /// <typeparam name="TReturn">The type of object being returned</typeparam>
-        /// <param name="body">The delegate to invoke within the retry logic which will produce the value to return</param>
-        /// <returns>The value the delegate returns</returns>
-        protected TReturn WithMirrorRetry<TReturn>(Func<TReturn> body)
-        {
-            Contract.Requires(body != null);
-
-            int retryCount = 0;
-
-            while (true)
-            {
-                try
-                {
-                    return body();
-                }
-                catch (FacebookApiException ex)
-                {
-                    if (!this.RetryErrorTypes.Contains(ex.ErrorType))
-                    {
-                        throw;
-                    }
-                    else
-                    {
-                        if (retryCount >= this.maxRetries)
-                        {
-                            throw;
-                        }
-                    }
-                }
-                catch (WebException)
-                {
-                    if (retryCount >= this.maxRetries)
-                    {
-                        throw;
-                    }
-                }
-
-                // Sleep for the retry delay before we retry again
-                System.Threading.Thread.Sleep(this.retryDelay);
-                retryCount += 1;
-            }
-        }
-
-
-
-        /// <summary>
-        /// Builds the request post data and request uri based on the given parameters.
-        /// </summary>
-        /// <param name="uri">The request uri.</param>
-        /// <param name="parameters">The request parameters.</param>
-        /// <param name="httpMethod">The http method.</param>
-        /// <param name="accessToken">The access token.</param>
-        /// <param name="requestUrl">The outputed request uri.</param>
-        /// <param name="contentType">The request content type.</param>
-        /// <returns>The request post data.</returns>
-        private static byte[] BuildRequestData(Uri uri, IDictionary<string, object> parameters, HttpMethod httpMethod, string accessToken, out Uri requestUrl, out string contentType)
-        {
-            Contract.Requires(uri != null);
-            Contract.Requires(parameters != null);
-
-            if (!parameters.ContainsKey("access_token") && !String.IsNullOrEmpty(accessToken))
-            {
-                parameters["access_token"] = accessToken;
-            }
-
-            var requestUrlBuilder = new UriBuilder(uri);
-
-            // Set the default content type
-            contentType = "application/x-www-form-urlencoded";
-            byte[] postData = null;
-            string queryString = string.Empty;
-
-            if (httpMethod == HttpMethod.Get)
-            {
-                queryString = FacebookUtils.ToJsonQueryString(parameters);
-            }
-            else
-            {
-                queryString = string.Concat("access_token=", parameters["access_token"]);
-                parameters.Remove("access_token");
-
-                var containsMediaObject = parameters.Where(p => p.Value is FacebookMediaObject).Count() > 0;
-                if (containsMediaObject)
-                {
-                    string boundary = DateTime.Now.Ticks.ToString("x", CultureInfo.InvariantCulture);
-                    postData = BuildMediaObjectPostData(parameters, boundary);
-                    contentType = String.Concat("multipart/form-data; boundary=", boundary);
-                }
-                else
-                {
-                    postData = Encoding.UTF8.GetBytes(FacebookUtils.ToJsonQueryString(parameters));
-                }
-            }
-
-            requestUrlBuilder.Query = queryString;
-            requestUrl = requestUrlBuilder.Uri;
-
-            return postData;
-        }
-
-        /// <summary>
-        /// Builds the request post data if the request contains a media object
-        /// such as an image or video to upload.
-        /// </summary>
-        /// <param name="parameters">The request parameters.</param>
-        /// <param name="boundary">The multipart form request boundary.</param>
-        /// <returns>The request post data.</returns>
-        internal static byte[] BuildMediaObjectPostData(IDictionary<string, object> parameters, string boundary)
-        {
-            FacebookMediaObject mediaObject = null;
-
-            // Build up the post message header
-            var sb = new StringBuilder();
-            foreach (var kvp in parameters)
-            {
-                if (kvp.Value is FacebookMediaObject)
-                {
-                    // Check to make sure the file upload hasn't already been set.
-                    if (mediaObject != null)
-                    {
-                        throw ExceptionFactory.CannotIncludeMultipleMediaObjects;
-                    }
-
-                    mediaObject = kvp.Value as FacebookMediaObject;
-                }
-                else
-                {
-                    sb.Append(Prefix).Append(boundary).Append(NewLine);
-                    sb.Append("Content-Disposition: form-data; name=\"").Append(kvp.Key).Append("\"");
-                    sb.Append(NewLine);
-                    sb.Append(NewLine);
-                    sb.Append(kvp.Value);
-                    sb.Append(NewLine);
-                }
-            }
-
-            Debug.Assert(mediaObject != null, "The mediaObject is null.");
-
-            if (mediaObject.ContentType == null || mediaObject.GetValue() == null || mediaObject.FileName == null)
-            {
-                throw ExceptionFactory.MediaObjectMustHavePropertiesSet;
-            }
-
-            sb.Append(Prefix).Append(boundary).Append(NewLine);
-            sb.Append("Content-Disposition: form-data; filename=\"").Append(mediaObject.FileName).Append("\"").Append(NewLine);
-            sb.Append("Content-Type: ").Append(mediaObject.ContentType).Append(NewLine).Append(NewLine);
-
-            byte[] postHeaderBytes = Encoding.UTF8.GetBytes(sb.ToString());
-            byte[] fileData = mediaObject.GetValue();
-            byte[] boundaryBytes = Encoding.UTF8.GetBytes(String.Concat(NewLine, Prefix, boundary, Prefix, NewLine));
-
-            // Combine all bytes to post
-            var postData = new byte[postHeaderBytes.Length + fileData.Length + boundaryBytes.Length];
-            Buffer.BlockCopy(postHeaderBytes, 0, postData, 0, postHeaderBytes.Length);
-            Buffer.BlockCopy(fileData, 0, postData, postHeaderBytes.Length, fileData.Length);
-            Buffer.BlockCopy(boundaryBytes, 0, postData, postHeaderBytes.Length + fileData.Length, boundaryBytes.Length);
-
-            return postData;
-        }
-
-#if !SILVERLIGHT
-
-        /// <summary>
-        /// Make the API Request
-        /// </summary>
-        /// <param name="httpMethod">The http method to use. GET, POST, DELETE.</param>
-        /// <param name="requestUrl">The uri of the request.</param>
-        /// <param name="postData">The request data.</param>
-        /// <param name="contentType">The request content type.</param>
-        /// <returns>The decoded response object.</returns>
-        /// <exception cref="Facebook.FacebookApiException" />
-        private static object MakeRequest(HttpMethod httpMethod, Uri requestUrl, byte[] postData, string contentType, Type resultType, bool restApi)
-        {
-            var request = (HttpWebRequest)HttpWebRequest.Create(requestUrl);
-            request.Method = FacebookUtils.ConvertToString(httpMethod); // Set the http method GET, POST, etc.
-
-            if (postData != null)
-            {
-                request.ContentLength = postData.Length;
-                request.ContentType = contentType;
-                using (var dataStream = request.GetRequestStream())
-                {
-                    dataStream.Write(postData, 0, postData.Length);
-                }
-            }
-
-            object result = null;
-            FacebookApiException exception = null;
-            try
-            {
-                var responseData = String.Empty;
-                var response = (HttpWebResponse)request.GetResponse();
-                using (var streamReader = new StreamReader(response.GetResponseStream()))
-                {
-                    responseData = streamReader.ReadToEnd();
-                }
-
-                response.Close();
-
-                // If we are using the REST API we need to check for an exception
-                if (resultType == null || restApi)
-                {
-                    result = JsonSerializer.DeserializeObject(responseData);
-                    if (restApi)
-                    {
-                        exception = ExceptionFactory.GetRestException(result);
-                    }
-                }
-
-                if (exception != null)
-                {
-                    throw exception; // Thow the FacebookApiException
-                }
-
-                // Deserialize the final result if the result type is set
-                if (resultType != null)
-                {
-                    result = JsonSerializer.DeserializeObject(responseData, resultType);
-                }
-            }
-            catch (FacebookApiException)
-            {
-                // This is a rest api error thrown above, just rethrow
-                throw;
-            }
-            catch (WebException ex)
-            {
-                // Graph API Errors or general web exceptions
-                exception = ExceptionFactory.GetGraphException(ex);
-                if (exception != null)
-                {
-                    throw exception;
-                }
-
-                throw;
-            }
-
-            return result;
-        }
-
-#endif
-
-        /// <summary>
-        /// Make the API Request
-        /// </summary>
-        /// <param name="callback">The async callback.</param>
-        /// <param name="state">The async state.</param>
-        /// <param name="httpMethod">The http method to use. GET, POST, DELETE.</param>
-        /// <param name="requestUrl">The uri of the request.</param>
-        /// <param name="postData">The request data.</param>
-        /// <param name="contentType">The request content type.</param>
-        /// <exception cref="Facebook.FacebookApiException" />
-        private static void MakeRequestAsync(HttpMethod httpMethod, Uri requestUrl, byte[] postData, string contentType, Type resultType, bool restApi, FacebookAsyncCallback callback, object state)
-        {
-            var request = (HttpWebRequest)HttpWebRequest.Create(requestUrl);
-            request.Method = FacebookUtils.ConvertToString(httpMethod); // Set the http method GET, POST, etc.
-            if (httpMethod == HttpMethod.Post)
-            {
-                request.ContentType = contentType;
-                request.BeginGetRequestStream((ar) => { RequestCallback(ar, postData, callback, state); }, request);
-            }
-            else
-            {
-                request.BeginGetResponse((ar) => { ResponseCallback(ar, callback, state); }, request);
-            }
-        }
-
-        /// <summary>
-        /// The asynchronous web request callback.
-        /// </summary>
-        /// <param name="asyncResult">The asynchronous result.</param>
-        /// <param name="postData">The post data.</param>
-        /// <param name="callback">The callback method.</param>
-        /// <param name="state">The asynchronous state.</param>
-        private static void RequestCallback(IAsyncResult asyncResult, byte[] postData, FacebookAsyncCallback callback, object state)
-        {
-            var request = (HttpWebRequest)asyncResult.AsyncState;
-            using (Stream stream = request.EndGetRequestStream(asyncResult))
-            {
-                stream.Write(postData, 0, postData.Length);
-            }
-
-            request.BeginGetResponse((ar) => { ResponseCallback(ar, callback, state); }, request);
-        }
-
-        /// <summary>
-        /// The asynchronous web response callback.
-        /// </summary>
-        /// <param name="asyncResult">The asynchronous result.</param>
-        /// <param name="callback">The callback method.</param>
-        /// <param name="state">The asynchronous state.</param>
-        private static void ResponseCallback(IAsyncResult asyncResult, FacebookAsyncCallback callback, object state)
-        {
-            object result = null;
-            FacebookApiException exception = null;
-            try
-            {
-                var request = (HttpWebRequest)asyncResult.AsyncState;
-                var response = (HttpWebResponse)request.EndGetResponse(asyncResult);
-
-                using (Stream responseStream = response.GetResponseStream())
-                {
-                    result = JsonSerializer.DeserializeObject(responseStream);
-                }
-            }
-            catch (FacebookApiException)
-            {
-                // Rest API Errors
-                throw;
-            }
-            catch (WebException ex)
-            {
-                // Graph API Errors or general web exceptions
-                exception = ExceptionFactory.GetGraphException(ex);
-                if (exception != null)
-                {
-                    // Thow the FacebookApiException
-                    throw exception;
-                }
-
-                throw;
-            }
-            finally
-            {
-                // Check to make sure there hasn't been an exception.
-                // If there has, we want to pass null to the callback.
-                object data = null;
-                if (exception == null)
-                {
-                    data = result;
-                }
-#if SILVERLIGHT
-                callback(new FacebookAsyncResult(data, state, null, asyncResult.CompletedSynchronously, asyncResult.IsCompleted, exception));
-#else
-                callback(new FacebookAsyncResult(data, state, asyncResult.AsyncWaitHandle, asyncResult.CompletedSynchronously, asyncResult.IsCompleted, exception));
-#endif
-            }
-        }
-
-        /// <summary>
-        /// Adds the standard REST requset parameters.
-        /// </summary>
-        /// <param name="parameters">The parameters object.</param>
-        private void AddRestParameters(IDictionary<string, object> parameters)
-        {
-            parameters["api_key"] = this.AppId;
-            parameters["format"] = "json-strings";
-        }
-
-        /// <summary>
-        /// Applies the Facebook settings to the
-        /// properties of this object.
-        /// </summary>
-        /// <param name="settings">The Facebook settings.</param>
-        private void ApplySettings(IFacebookSettings settings)
-        {
-            Contract.Requires(settings != null);
-
-            this.AppId = settings.AppId;
-            this.AppSecret = settings.AppSecret;
-            this.retryDelay = settings.RetryDelay == -1 ? this.retryDelay : settings.RetryDelay;
-            this.maxRetries = settings.MaxRetries == -1 ? this.maxRetries : settings.MaxRetries;
-        }
-
-        /// <summary>
-        /// Gets the graph request url in the proper format.
-        /// </summary>
-        /// <param name="path">The request url path.</param>
-        /// <returns>The fully qualified uri for the request.</returns>
-        private Uri GetGraphRequestUri(string path)
-        {
-            if (!String.IsNullOrEmpty(path) && path.StartsWith("/", StringComparison.Ordinal))
-            {
-                path = path.Substring(1, path.Length - 1);
-            }
-
-            var uri = this.GetUrl("graph", path);
-            return uri;
-        }
-
-        /// <summary>
-        /// The code contracts invarient object method.
-        /// </summary>
-        [ContractInvariantMethod]
-        [System.Diagnostics.CodeAnalysis.SuppressMessage("Microsoft.Performance", "CA1811:AvoidUncalledPrivateCode", Justification = "Code contracts invarient method.")]
-        [System.Diagnostics.CodeAnalysis.SuppressMessage("Microsoft.Performance", "CA1822:MarkMembersAsStatic", Justification = "Code contracts invarient method.")]
-        private void InvarientObject()
-        {
-            Contract.Invariant(this.maxRetries >= 0);
-            Contract.Invariant(this.retryDelay >= 0);
-            Contract.Invariant(retryErrorTypes != null);
-        }
-    }
+﻿// --------------------------------
+// <copyright file="FacebookApp.cs" company="Facebook C# SDK">
+//     Microsoft Public License (Ms-PL)
+// </copyright>
+// <author>Nathan Totten (ntotten.com) and Jim Zimmerman (jimzimmerman.com)</author>
+// <license>Released under the terms of the Microsoft Public License (Ms-PL)</license>
+// <website>http://facebooksdk.codeplex.com</website>
+// ---------------------------------
+
+namespace Facebook
+{
+    using System;
+    using System.Collections.Generic;
+    using System.Collections.ObjectModel;
+    using System.Diagnostics;
+    using System.Diagnostics.Contracts;
+    using System.Globalization;
+    using System.IO;
+    using System.Linq;
+    using System.Net;
+    using System.Text;
+    using Newtonsoft.Json.Linq;
+
+    /// <summary>
+    /// Provides access to the Facebook Platform.
+    /// </summary>
+    public class FacebookApp : FacebookAppBase
+    {
+        //
+        /// <summary>
+        /// The multi-part form prefix characters.
+        /// </summary>
+        private const string Prefix = "--";
+
+        /// <summary>
+        /// The multi-part form new line characters.
+        /// </summary>
+        private const string NewLine = "\r\n";
+
+        /// <summary>
+        /// The collection of Facebook error types that should be retried.
+        /// </summary>
+        private static Collection<string> retryErrorTypes = new Collection<string>()
+        {
+            "OAuthException", // Graph OAuth Exception
+            "190", // Rest OAuth Exception
+            "Unknown", // No error info returned by facebook.
+        };
+
+        /// <summary>
+        /// How many times to retry a command if an error occurs until we give up.
+        /// </summary>
+        private int maxRetries = 2;
+
+        /// <summary>
+        /// How long in milliseconds to wait before retrying.
+        /// </summary>
+        private int retryDelay = 500;
+
+#if !SILVERLIGHT && !CLIENTPROFILE
+        /// <summary>
+        /// The current Facebook session.
+        /// </summary>
+        private FacebookSession session;
+
+        /// <summary>
+        /// The current Facebook signed request.
+        /// </summary>
+        private FacebookSignedRequest signedRequest;
+
+        /// <summary>
+        /// The current HTTP request.
+        /// </summary>
+        private System.Web.HttpRequestBase request;
+
+        /// <summary>
+        /// The current HTTP response.
+        /// </summary>
+        private System.Web.HttpResponseBase response;
+#endif
+
+        /// <summary>
+        /// Initializes a new instance of the <see cref="FacebookApp"/>
+        /// class with values stored in the application configuration file
+        /// or with only the default values if the configuration
+        /// file does not have the values set.
+        /// </summary>
+        public FacebookApp()
+        {
+#if !SILVERLIGHT // Silverlight does not support System.Configuration
+            var settings = FacebookSettings.Current;
+            if (settings != null)
+            {
+                this.ApplySettings(settings);
+            }
+#endif
+        }
+
+        /// <summary>
+        /// Initializes a new instance of the <see cref="FacebookApp"/>
+        /// class with values provided. Does not require configuration
+        /// file to be set.
+        /// </summary>
+        /// <param name="settings">The facebook settings for the application.</param>
+        public FacebookApp(IFacebookSettings settings)
+        {
+            Contract.Requires(settings != null);
+
+            this.ApplySettings(settings);
+        }
+
+        /// <summary>
+        /// Initializes a new instance of the <see cref="FacebookApp"/>
+        /// class with only an access_token set. From this state
+        /// sessions will not be accessable.
+        /// </summary>
+        /// <param name="accessToken">The Facebook access token.</param>
+        public FacebookApp(string accessToken)
+        {
+            Contract.Requires(!String.IsNullOrEmpty(accessToken));
+
+            this.Session = new FacebookSession(accessToken);
+        }
+
+        /// <summary>
+        /// Gets or sets the maximum number of times to retry an api
+        /// call after experiencing a recoverable exception.
+        /// </summary>
+        /// <value>The max retries.</value>
+        public int MaxRetries
+        {
+            get
+            {
+                return this.maxRetries;
+            }
+            set
+            {
+                Contract.Requires(value >= 0);
+
+                this.maxRetries = value;
+            }
+        }
+
+        /// <summary>
+        /// Gets or sets the value in seconds to wait before retrying, with exponential roll off.
+        /// </summary>
+        /// <value>The retry delay.</value>
+        public int RetryDelay
+        {
+            get
+            {
+                return this.retryDelay;
+            }
+            set
+            {
+                Contract.Requires(value >= 0);
+
+                this.retryDelay = value;
+            }
+        }
+
+#if !SILVERLIGHT && !CLIENTPROFILE
+        /// <summary>
+        /// Gets the signed request.
+        /// </summary>
+        /// <value>The signed request.</value>
+        public FacebookSignedRequest SignedRequest
+        {
+            get
+            {
+                if (this.signedRequest == null && this.Request != null)
+                {
+                    if (this.Request.Params.AllKeys.Contains("signed_request"))
+                    {
+                        this.signedRequest = FacebookSignedRequest.Parse(this.AppSecret, this.Request.Params["signed_request"]);
+                    }
+                }
+
+                return this.signedRequest;
+            }
+        }
+
+        /// <summary>
+        /// Gets or sets the active user session.
+        /// </summary>
+        /// <value>The session.</value>
+        public override FacebookSession Session
+        {
+            get
+            {
+                if (this.session == null && this.Request != null)
+                {
+                    try
+                    {
+                        // try loading session from signed_request
+                        if (this.SignedRequest != null)
+                        {
+                            this.session = FacebookSession.Create(this.AppSecret, this.SignedRequest);
+                        }
+
+                        // try loading session from cookie if necessary
+                        if (this.session == null)
+                        {
+                            if (this.Request.Params.AllKeys.Contains(this.SessionCookieName))
+                            {
+                                this.session = FacebookSession.Parse(this.AppSecret, this.Request.Params[this.SessionCookieName]);
+                            }
+                        }
+                    }
+                    catch
+                    {
+                        this.session = null;
+                    }
+                }
+
+                return this.session;
+            }
+
+            set
+            {
+                this.session = value;
+            }
+        }
+#endif
+
+        /// <summary>
+        /// Gets a collection of Facebook error types that
+        /// should be retried in the event of a failure.
+        /// </summary>
+        protected virtual Collection<string> RetryErrorTypes
+        {
+            get { return retryErrorTypes; }
+        }
+
+#if !SILVERLIGHT && !CLIENTPROFILE
+
+        /// <summary>
+        /// Gets or sets the HTTP request.
+        /// </summary>
+        /// <value>The request.</value>
+        protected virtual System.Web.HttpRequestBase Request
+        {
+            get
+            {
+                if (this.request == null && System.Web.HttpContext.Current != null && System.Web.HttpContext.Current.Request != null)
+                {
+                    this.request = new System.Web.HttpRequestWrapper(System.Web.HttpContext.Current.Request);
+                }
+                return this.request;
+            }
+            set
+            {
+                Contract.Requires(value != null);
+
+                this.request = value;
+            }
+        }
+
+        /// <summary>
+        /// Gets or sets the current HTTP response.
+        /// </summary>
+        /// <value>The response.</value>
+        protected virtual System.Web.HttpResponseBase Response
+        {
+            get
+            {
+                if (this.response == null && System.Web.HttpContext.Current != null && System.Web.HttpContext.Current.Response != null)
+                {
+                    this.response = new System.Web.HttpResponseWrapper(System.Web.HttpContext.Current.Response);
+                }
+                return this.response;
+            }
+
+            set
+            {
+                Contract.Requires(value != null);
+
+                this.response = value;
+            }
+        }
+
+        /// <summary>
+        /// Gets the Current URL, stripping it of known FB parameters that should not persist.
+        /// </summary>
+        protected override Uri CurrentUrl
+        {
+            get
+            {
+                if (this.Request == null)
+                {
+                    return new Uri("http://www.facebook.com/connect/login_success.html");
+                }
+
+                return CleanUrl(this.Request.Url);
+            }
+        }
+#endif
+
+#if CLIENTPROFILE || SILVERLIGHT
+
+        /// <summary>
+        /// <para>Get a Login URL for use with redirects. By default,  a popup redirect is
+        /// assumed.</para>
+        /// <para>The parameters:</para>
+        /// <para>   - display: can be "page" (default, full page) or "popup"</para>
+        /// </summary>
+        /// <param name="parameters">Custom url parameters.</param>
+        /// <returns>The URL for the login flow.</returns>
+        public override Uri GetLoginUrl(IDictionary<string, object> parameters)
+        {
+            var currentUrl = this.CurrentUrl.ToString();
+
+            var defaultParams = new Dictionary<string, object>();
+            defaultParams["client_id"] = this.AppId;
+            defaultParams["display"] = "popup";
+            //defaultParams["type"] = "user_agent";
+            defaultParams["redirect_uri"] = currentUrl;
+
+            return this.GetUrl(
+                "graph",
+                "oauth/authorize",
+                FacebookUtils.Merge(defaultParams, parameters));
+        }
+
+#else
+
+        /// <summary>
+        /// <para>Get a Login URL for use with redirects. By default, full page redirect is
+        /// assumed. If you are using the generated URL with a window.open() call in
+        /// JavaScript, you can pass in display=popup as part of the parameters.</para>
+        /// <para>The parameters:</para>
+        /// <para>   - next: the url to go to after a successful login</para>
+        /// <para>   - cancel_url: the url to go to after the user cancels</para>
+        /// <para>   - req_perms: comma separated list of requested extended perms</para>
+        /// <para>   - display: can be "page" (default, full page) or "popup"</para>
+        /// </summary>
+        /// <param name="parameters">Custom url parameters.</param>
+        /// <returns>The URL for the login flow.</returns>
+        public override Uri GetLoginUrl(IDictionary<string, object> parameters)
+        {
+            var currentUrl = this.CurrentUrl.ToString();
+
+            var defaultParams = new Dictionary<string, object>();
+            defaultParams["api_key"] = this.AppId;
+            defaultParams["cancel_url"] = currentUrl;
+            defaultParams["display"] = "page";
+            defaultParams["fbconnect"] = 1;
+            defaultParams["next"] = currentUrl;
+            defaultParams["return_session"] = 1;
+            defaultParams["session_version"] = 3;
+            defaultParams["v"] = "1.0";
+
+            return this.GetUrl(
+                "www",
+                "login.php",
+                FacebookUtils.Merge(defaultParams, parameters));
+        }
+
+#endif
+
+        /// <summary>
+        /// <para>Get a Logout URL suitable for use with redirects.</para>
+        /// <para>The parameters:</para>
+        /// <para>   - next: the url to go to after a successful logout</para>
+        /// </summary>
+        /// <param name="parameters">Custom url parameters.</param>
+        /// <returns>The URL for the login flow.</returns>
+        public override Uri GetLogoutUrl(IDictionary<string, object> parameters)
+        {
+            var defaultParams = new Dictionary<string, object>();
+            defaultParams["api_key"] = this.AppId;
+            defaultParams["no_session"] = this.CurrentUrl.ToString();
+            if (this.Session != null)
+            {
+                // If might be better to throw an exception if the
+                // session is null because you dont need to logout,
+                // but this way makes it easier to build logout links.
+                defaultParams["session_key"] = this.Session.SessionKey;
+            }
+
+            return this.GetUrl(
+                "www",
+                "logout.php",
+                FacebookUtils.Merge(defaultParams, parameters));
+        }
+
+        /// <summary>
+        /// <para>Get a Logout URL suitable for use with redirects.</para>
+        /// <para>The parameters:</para>
+        /// <para>    - next: the url to go to after a successful logout</para>
+        /// </summary>
+        /// <param name="parameters">Custom url parameters.</param>
+        /// <returns>The URL for the login flow.</returns>
+        public override Uri GetLoginStatusUrl(IDictionary<string, object> parameters)
+        {
+            string currentUrl = this.CurrentUrl.ToString();
+
+            var defaultParams = new Dictionary<string, object>();
+            defaultParams["api_key"] = this.AppId;
+            defaultParams["no_session"] = currentUrl;
+            defaultParams["no_user"] = currentUrl;
+            defaultParams["ok_session"] = currentUrl;
+            defaultParams["session_version"] = 3;
+
+            return this.GetUrl(
+                "www",
+                "extern/login_status.php",
+                FacebookUtils.Merge(defaultParams, parameters));
+        }
+
+#if !SILVERLIGHT
+
+        /// <summary>
+        /// Invoke the old restserver.php endpoint.
+        /// </summary>
+        /// <param name="parameters">The parameters of the method call.</param>
+        /// <param name="httpMethod">The http method for the request. Default is 'GET'.</param>
+        /// <returns>The decoded response object.</returns>
+        /// <exception cref="Facebook.FacebookApiException" />
+        protected override object RestServer(IDictionary<string, object> parameters, HttpMethod httpMethod, Type resultType)
+        {
+            this.AddRestParameters(parameters);
+
+            Uri uri = this.GetApiUrl(parameters["method"].ToString());
+            return this.OAuthRequest(uri, parameters, httpMethod, resultType, true);
+        }
+
+        /// <summary>
+        /// Make a graph api call.
+        /// </summary>
+        /// <param name="path">The path of the url to call such as 'me/friends'.</param>
+        /// <param name="parameters">JsonObject of url parameters.</param>
+        /// <param name="httpMethod">The http method for the request.</param>
+        /// <returns>A dynamic object with the resulting data.</returns>
+        /// <exception cref="Facebook.FacebookApiException" />
+        protected override object Graph(string path, IDictionary<string, object> parameters, HttpMethod httpMethod, Type resultType)
+        {
+            var uri = this.GetGraphRequestUri(path);
+
+            return this.OAuthRequest(uri, parameters, httpMethod, resultType, false);
+        }
+
+        /// <summary>
+        /// Make a OAuth Request
+        /// </summary>
+        /// <param name="uri">The url to make the request.</param>
+        /// <param name="parameters">The parameters of the request.</param>
+        /// <param name="httpMethod">The http method for the request.</param>
+        /// <returns>The decoded response object.</returns>
+        protected override object OAuthRequest(Uri uri, IDictionary<string, object> parameters, HttpMethod httpMethod, Type resultType, bool restApi)
+        {
+            Uri requestUrl;
+            string contentType;
+            byte[] postData = BuildRequestData(uri, parameters, httpMethod, this.AccessToken, out requestUrl, out contentType);
+
+            return WithMirrorRetry<object>(() => { return MakeRequest(httpMethod, requestUrl, postData, contentType, resultType, restApi); });
+        }
+
+#endif
+
+        /// <summary>
+        /// Invoke the old restserver.php endpoint.
+        /// </summary>
+        /// <param name="callback">The async callback.</param>
+        /// <param name="state">The async state.</param>
+        /// <param name="parameters">The parameters of the method call.</param>
+        /// <param name="httpMethod">The http method for the request.</param>
+        /// <exception cref="Facebook.FacebookApiException" />
+        protected override void RestServerAsync(IDictionary<string, object> parameters, HttpMethod httpMethod, Type resultType, FacebookAsyncCallback callback, object state)
+        {
+            this.AddRestParameters(parameters);
+
+            Uri uri = this.GetApiUrl(parameters["method"].ToString());
+
+            this.OAuthRequestAsync(uri, parameters, httpMethod, resultType, true, callback, state);
+        }
+
+        /// <summary>
+        /// Make a graph api call.
+        /// </summary>
+        /// <param name="callback">The async callback.</param>
+        /// <param name="state">The async state.</param>
+        /// <param name="path">The path of the url to call such as 'me/friends'.</param>
+        /// <param name="parameters">JsonObject of url parameters.</param>
+        /// <param name="httpMethod">The http method for the request.</param>
+        /// <exception cref="Facebook.FacebookApiException" />
+        protected override void GraphAsync(string path, IDictionary<string, object> parameters, HttpMethod httpMethod, Type resultType, FacebookAsyncCallback callback, object state)
+        {
+            var uri = this.GetGraphRequestUri(path);
+
+            this.OAuthRequestAsync(uri, parameters, httpMethod, resultType, false, callback, state);
+        }
+
+        /// <summary>
+        /// Make a OAuth Request
+        /// </summary>
+        /// <param name="callback">The async callback.</param>
+        /// <param name="state">The async state.</param>
+        /// <param name="uri">The url to make the request.</param>
+        /// <param name="parameters">The parameters of the request.</param>
+        /// <param name="httpMethod">The http method of the request.</param>
+        /// <exception cref="Facebook.FacebookApiException" />
+        protected override void OAuthRequestAsync(Uri uri, IDictionary<string, object> parameters, HttpMethod httpMethod, Type resultType, bool restApi, FacebookAsyncCallback callback, object state)
+        {
+            Uri requestUrl;
+            string contentType;
+            byte[] postData = BuildRequestData(uri, parameters, httpMethod, this.AccessToken, out requestUrl, out contentType);
+
+            MakeRequestAsync(httpMethod, requestUrl, postData, contentType, resultType, restApi, callback, state);
+        }
+
+        /// <summary>
+        /// This method invokes the supplied delegate with retry logic wrapped around it.  No values are returned.  If the delegate raises
+        /// recoverable Facebook server or client errors, then the supplied delegate is reinvoked after a certain amount of delay
+        /// until the retry limit is exceeded, at which point the exception is rethrown. Other exceptions are not caught and will
+        /// be visible to callers.
+        /// </summary>
+        /// <param name="body">The delegate to invoke within the retry code.</param>
+        protected void WithMirrorRetry(Action body)
+        {
+            Contract.Requires(body != null);
+
+            int retryCount = 0;
+
+            while (true)
+            {
+                try
+                {
+                    body();
+                    return;
+                }
+                catch (FacebookApiException ex)
+                {
+                    if (!this.RetryErrorTypes.Contains(ex.ErrorType))
+                    {
+                        throw;
+                    }
+                    else
+                    {
+                        if (retryCount >= this.maxRetries)
+                        {
+                            throw;
+                        }
+                    }
+                }
+                catch (WebException)
+                {
+                    if (retryCount >= this.maxRetries)
+                    {
+                        throw;
+                    }
+                }
+
+                // Sleep for the retry delay before we retry again
+                System.Threading.Thread.Sleep(this.retryDelay);
+                retryCount += 1;
+            }
+        }
+
+        /// <summary>
+        /// This method invokes the supplied delegate with retry logic wrapped around it and returns the value of the delegate.
+        /// If the delegate raises recoverable Facebook server or client errors, then the supplied delegate is reinvoked after
+        /// a certain amount of delay until the retry limit is exceeded, at which point the exception is rethrown. Other
+        /// exceptions are not caught and will be visible to callers.
+        /// </summary>
+        /// <typeparam name="TReturn">The type of object being returned</typeparam>
+        /// <param name="body">The delegate to invoke within the retry logic which will produce the value to return</param>
+        /// <returns>The value the delegate returns</returns>
+        protected TReturn WithMirrorRetry<TReturn>(Func<TReturn> body)
+        {
+            Contract.Requires(body != null);
+
+            int retryCount = 0;
+
+            while (true)
+            {
+                try
+                {
+                    return body();
+                }
+                catch (FacebookApiException ex)
+                {
+                    if (!this.RetryErrorTypes.Contains(ex.ErrorType))
+                    {
+                        throw;
+                    }
+                    else
+                    {
+                        if (retryCount >= this.maxRetries)
+                        {
+                            throw;
+                        }
+                    }
+                }
+                catch (WebException)
+                {
+                    if (retryCount >= this.maxRetries)
+                    {
+                        throw;
+                    }
+                }
+
+                // Sleep for the retry delay before we retry again
+                System.Threading.Thread.Sleep(this.retryDelay);
+                retryCount += 1;
+            }
+        }
+
+
+
+        /// <summary>
+        /// Builds the request post data and request uri based on the given parameters.
+        /// </summary>
+        /// <param name="uri">The request uri.</param>
+        /// <param name="parameters">The request parameters.</param>
+        /// <param name="httpMethod">The http method.</param>
+        /// <param name="accessToken">The access token.</param>
+        /// <param name="requestUrl">The outputed request uri.</param>
+        /// <param name="contentType">The request content type.</param>
+        /// <returns>The request post data.</returns>
+        private static byte[] BuildRequestData(Uri uri, IDictionary<string, object> parameters, HttpMethod httpMethod, string accessToken, out Uri requestUrl, out string contentType)
+        {
+            Contract.Requires(uri != null);
+            Contract.Requires(parameters != null);
+
+            if (!parameters.ContainsKey("access_token") && !String.IsNullOrEmpty(accessToken))
+            {
+                parameters["access_token"] = accessToken;
+            }
+
+            var requestUrlBuilder = new UriBuilder(uri);
+
+            // Set the default content type
+            contentType = "application/x-www-form-urlencoded";
+            byte[] postData = null;
+            string queryString = string.Empty;
+
+            if (httpMethod == HttpMethod.Get)
+            {
+                queryString = FacebookUtils.ToJsonQueryString(parameters);
+            }
+            else
+            {
+                queryString = string.Concat("access_token=", parameters["access_token"]);
+                parameters.Remove("access_token");
+
+                var containsMediaObject = parameters.Where(p => p.Value is FacebookMediaObject).Count() > 0;
+                if (containsMediaObject)
+                {
+                    string boundary = DateTime.Now.Ticks.ToString("x", CultureInfo.InvariantCulture);
+                    postData = BuildMediaObjectPostData(parameters, boundary);
+                    contentType = String.Concat("multipart/form-data; boundary=", boundary);
+                }
+                else
+                {
+                    postData = Encoding.UTF8.GetBytes(FacebookUtils.ToJsonQueryString(parameters));
+                }
+            }
+
+            requestUrlBuilder.Query = queryString;
+            requestUrl = requestUrlBuilder.Uri;
+
+            return postData;
+        }
+
+        /// <summary>
+        /// Builds the request post data if the request contains a media object
+        /// such as an image or video to upload.
+        /// </summary>
+        /// <param name="parameters">The request parameters.</param>
+        /// <param name="boundary">The multipart form request boundary.</param>
+        /// <returns>The request post data.</returns>
+        internal static byte[] BuildMediaObjectPostData(IDictionary<string, object> parameters, string boundary)
+        {
+            FacebookMediaObject mediaObject = null;
+
+            // Build up the post message header
+            var sb = new StringBuilder();
+            foreach (var kvp in parameters)
+            {
+                if (kvp.Value is FacebookMediaObject)
+                {
+                    // Check to make sure the file upload hasn't already been set.
+                    if (mediaObject != null)
+                    {
+                        throw ExceptionFactory.CannotIncludeMultipleMediaObjects;
+                    }
+
+                    mediaObject = kvp.Value as FacebookMediaObject;
+                }
+                else
+                {
+                    sb.Append(Prefix).Append(boundary).Append(NewLine);
+                    sb.Append("Content-Disposition: form-data; name=\"").Append(kvp.Key).Append("\"");
+                    sb.Append(NewLine);
+                    sb.Append(NewLine);
+                    sb.Append(kvp.Value);
+                    sb.Append(NewLine);
+                }
+            }
+
+            Debug.Assert(mediaObject != null, "The mediaObject is null.");
+
+            if (mediaObject.ContentType == null || mediaObject.GetValue() == null || mediaObject.FileName == null)
+            {
+                throw ExceptionFactory.MediaObjectMustHavePropertiesSet;
+            }
+
+            sb.Append(Prefix).Append(boundary).Append(NewLine);
+            sb.Append("Content-Disposition: form-data; filename=\"").Append(mediaObject.FileName).Append("\"").Append(NewLine);
+            sb.Append("Content-Type: ").Append(mediaObject.ContentType).Append(NewLine).Append(NewLine);
+
+            byte[] postHeaderBytes = Encoding.UTF8.GetBytes(sb.ToString());
+            byte[] fileData = mediaObject.GetValue();
+            byte[] boundaryBytes = Encoding.UTF8.GetBytes(String.Concat(NewLine, Prefix, boundary, Prefix, NewLine));
+
+            // Combine all bytes to post
+            var postData = new byte[postHeaderBytes.Length + fileData.Length + boundaryBytes.Length];
+            Buffer.BlockCopy(postHeaderBytes, 0, postData, 0, postHeaderBytes.Length);
+            Buffer.BlockCopy(fileData, 0, postData, postHeaderBytes.Length, fileData.Length);
+            Buffer.BlockCopy(boundaryBytes, 0, postData, postHeaderBytes.Length + fileData.Length, boundaryBytes.Length);
+
+            return postData;
+        }
+
+#if !SILVERLIGHT
+
+        /// <summary>
+        /// Make the API Request
+        /// </summary>
+        /// <param name="httpMethod">The http method to use. GET, POST, DELETE.</param>
+        /// <param name="requestUrl">The uri of the request.</param>
+        /// <param name="postData">The request data.</param>
+        /// <param name="contentType">The request content type.</param>
+        /// <returns>The decoded response object.</returns>
+        /// <exception cref="Facebook.FacebookApiException" />
+        private static object MakeRequest(HttpMethod httpMethod, Uri requestUrl, byte[] postData, string contentType, Type resultType, bool restApi)
+        {
+            var request = (HttpWebRequest)HttpWebRequest.Create(requestUrl);
+            request.Method = FacebookUtils.ConvertToString(httpMethod); // Set the http method GET, POST, etc.
+
+            if (postData != null)
+            {
+                request.ContentLength = postData.Length;
+                request.ContentType = contentType;
+                using (var dataStream = request.GetRequestStream())
+                {
+                    dataStream.Write(postData, 0, postData.Length);
+                }
+            }
+
+            object result = null;
+            FacebookApiException exception = null;
+            try
+            {
+                var responseData = String.Empty;
+                var response = (HttpWebResponse)request.GetResponse();
+                using (var streamReader = new StreamReader(response.GetResponseStream()))
+                {
+                    responseData = streamReader.ReadToEnd();
+                }
+
+                response.Close();
+
+                // If we are using the REST API we need to check for an exception
+                if (resultType == null || restApi)
+                {
+                    result = JsonSerializer.DeserializeObject(responseData);
+                    if (restApi)
+                    {
+                        exception = ExceptionFactory.GetRestException(result);
+                    }
+                }
+
+                if (exception != null)
+                {
+                    throw exception; // Thow the FacebookApiException
+                }
+
+                // Deserialize the final result if the result type is set
+                if (resultType != null)
+                {
+                    result = JsonSerializer.DeserializeObject(responseData, resultType);
+                }
+            }
+            catch (FacebookApiException)
+            {
+                // This is a rest api error thrown above, just rethrow
+                throw;
+            }
+            catch (WebException ex)
+            {
+                // Graph API Errors or general web exceptions
+                exception = ExceptionFactory.GetGraphException(ex);
+                if (exception != null)
+                {
+                    throw exception;
+                }
+
+                throw;
+            }
+
+            return result;
+        }
+
+#endif
+
+        /// <summary>
+        /// Make the API Request
+        /// </summary>
+        /// <param name="callback">The async callback.</param>
+        /// <param name="state">The async state.</param>
+        /// <param name="httpMethod">The http method to use. GET, POST, DELETE.</param>
+        /// <param name="requestUrl">The uri of the request.</param>
+        /// <param name="postData">The request data.</param>
+        /// <param name="contentType">The request content type.</param>
+        /// <exception cref="Facebook.FacebookApiException" />
+        private static void MakeRequestAsync(HttpMethod httpMethod, Uri requestUrl, byte[] postData, string contentType, Type resultType, bool restApi, FacebookAsyncCallback callback, object state)
+        {
+            var request = (HttpWebRequest)HttpWebRequest.Create(requestUrl);
+            request.Method = FacebookUtils.ConvertToString(httpMethod); // Set the http method GET, POST, etc.
+            if (httpMethod == HttpMethod.Post)
+            {
+                request.ContentType = contentType;
+                request.BeginGetRequestStream((ar) => { RequestCallback(ar, postData, callback, state); }, request);
+            }
+            else
+            {
+                request.BeginGetResponse((ar) => { ResponseCallback(ar, callback, state); }, request);
+            }
+        }
+
+        /// <summary>
+        /// The asynchronous web request callback.
+        /// </summary>
+        /// <param name="asyncResult">The asynchronous result.</param>
+        /// <param name="postData">The post data.</param>
+        /// <param name="callback">The callback method.</param>
+        /// <param name="state">The asynchronous state.</param>
+        private static void RequestCallback(IAsyncResult asyncResult, byte[] postData, FacebookAsyncCallback callback, object state)
+        {
+            var request = (HttpWebRequest)asyncResult.AsyncState;
+            using (Stream stream = request.EndGetRequestStream(asyncResult))
+            {
+                stream.Write(postData, 0, postData.Length);
+            }
+
+            request.BeginGetResponse((ar) => { ResponseCallback(ar, callback, state); }, request);
+        }
+
+        /// <summary>
+        /// The asynchronous web response callback.
+        /// </summary>
+        /// <param name="asyncResult">The asynchronous result.</param>
+        /// <param name="callback">The callback method.</param>
+        /// <param name="state">The asynchronous state.</param>
+        private static void ResponseCallback(IAsyncResult asyncResult, FacebookAsyncCallback callback, object state)
+        {
+            object result = null;
+            FacebookApiException exception = null;
+            try
+            {
+                var request = (HttpWebRequest)asyncResult.AsyncState;
+                var response = (HttpWebResponse)request.EndGetResponse(asyncResult);
+
+                using (Stream responseStream = response.GetResponseStream())
+                {
+                    result = JsonSerializer.DeserializeObject(responseStream);
+                }
+            }
+            catch (FacebookApiException)
+            {
+                // Rest API Errors
+                throw;
+            }
+            catch (WebException ex)
+            {
+                // Graph API Errors or general web exceptions
+                exception = ExceptionFactory.GetGraphException(ex);
+                if (exception != null)
+                {
+                    // Thow the FacebookApiException
+                    throw exception;
+                }
+
+                throw;
+            }
+            finally
+            {
+                // Check to make sure there hasn't been an exception.
+                // If there has, we want to pass null to the callback.
+                object data = null;
+                if (exception == null)
+                {
+                    data = result;
+                }
+#if SILVERLIGHT
+                callback(new FacebookAsyncResult(data, state, null, asyncResult.CompletedSynchronously, asyncResult.IsCompleted, exception));
+#else
+                callback(new FacebookAsyncResult(data, state, asyncResult.AsyncWaitHandle, asyncResult.CompletedSynchronously, asyncResult.IsCompleted, exception));
+#endif
+            }
+        }
+
+        /// <summary>
+        /// Adds the standard REST requset parameters.
+        /// </summary>
+        /// <param name="parameters">The parameters object.</param>
+        private void AddRestParameters(IDictionary<string, object> parameters)
+        {
+            parameters["api_key"] = this.AppId;
+            parameters["format"] = "json-strings";
+        }
+
+        /// <summary>
+        /// Applies the Facebook settings to the
+        /// properties of this object.
+        /// </summary>
+        /// <param name="settings">The Facebook settings.</param>
+        private void ApplySettings(IFacebookSettings settings)
+        {
+            Contract.Requires(settings != null);
+
+            this.AppId = settings.AppId;
+            this.AppSecret = settings.AppSecret;
+            this.retryDelay = settings.RetryDelay == -1 ? this.retryDelay : settings.RetryDelay;
+            this.maxRetries = settings.MaxRetries == -1 ? this.maxRetries : settings.MaxRetries;
+        }
+
+        /// <summary>
+        /// Gets the graph request url in the proper format.
+        /// </summary>
+        /// <param name="path">The request url path.</param>
+        /// <returns>The fully qualified uri for the request.</returns>
+        private Uri GetGraphRequestUri(string path)
+        {
+            if (!String.IsNullOrEmpty(path) && path.StartsWith("/", StringComparison.Ordinal))
+            {
+                path = path.Substring(1, path.Length - 1);
+            }
+
+            var uri = this.GetUrl("graph", path);
+            return uri;
+        }
+
+        /// <summary>
+        /// The code contracts invarient object method.
+        /// </summary>
+        [ContractInvariantMethod]
+        [System.Diagnostics.CodeAnalysis.SuppressMessage("Microsoft.Performance", "CA1811:AvoidUncalledPrivateCode", Justification = "Code contracts invarient method.")]
+        [System.Diagnostics.CodeAnalysis.SuppressMessage("Microsoft.Performance", "CA1822:MarkMembersAsStatic", Justification = "Code contracts invarient method.")]
+        private void InvarientObject()
+        {
+            Contract.Invariant(this.maxRetries >= 0);
+            Contract.Invariant(this.retryDelay >= 0);
+            Contract.Invariant(retryErrorTypes != null);
+        }
+    }
 }