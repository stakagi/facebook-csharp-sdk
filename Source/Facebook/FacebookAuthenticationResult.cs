--- conflicted
+++ resolved
@@ -1,337 +1,303 @@
-﻿// --------------------------------
-// <copyright file="FacebookAuthenticationResult.cs" company="Facebook C# SDK">
-//     Microsoft Public License (Ms-PL)
-// </copyright>
-// <author>Nathan Totten (ntotten.com) and Jim Zimmerman (jimzimmerman.com)</author>
-// <license>Released under the terms of the Microsoft Public License (Ms-PL)</license>
-// <website>http://facebooksdk.codeplex.com</website>
-// ---------------------------------
-
-namespace Facebook
-{
-    using System;
-    using System.Collections.Generic;
-    using System.Diagnostics.Contracts;
-
-    /// <summary>
-    /// Represents the authentication result of Facebook.
-    /// </summary>
-    public sealed class FacebookAuthenticationResult
-    {
-        /// <summary>
-        /// The access token.
-        /// </summary>
-        private readonly string accessToken;
-
-        /// <summary>
-        /// Date and Time when the access token expires.
-        /// </summary>
-        private readonly DateTime expires;
-
-        /// <summary>
-        /// Short error reason for failed authentication if there was an error.
-        /// </summary>
-        private readonly string errorReason;
-
-        /// <summary>
-        /// Long error description for failed authentication if there was an error.
-        /// </summary>
-        private readonly string errorDescription;
-
-        /// <summary>
-        /// The code used to exchange access token.
-        /// </summary>
-        private readonly string code;
-
-        /// <summary>
-        /// Gets or sets an opaque state used to maintain application state between the request and callback.
-        /// </summary>
-        private readonly string state;
-
-        /// <summary>
-        /// Initializes a new instance of the <see cref="FacebookAuthenticationResult"/> class.
-        /// </summary>
-        /// <param name="parameters">
-        /// The parameters.
-        /// </param>
-        /// <remarks>
-        /// The values of parameters should not be url encoded.
-        /// </remarks>
-        internal FacebookAuthenticationResult(IDictionary<string, object> parameters)
-        {
-            Contract.Requires(parameters != null);
-
-            if (parameters.ContainsKey("error_reason"))
-            {
-                this.errorReason = parameters["error_reason"].ToString();
-
-                if (parameters.ContainsKey("error_description"))
-                {
-                    this.errorDescription = parameters["error_description"].ToString();
-                }
-
-                return;
-            }
-
-            if (parameters.ContainsKey("code"))
-            {
-                this.code = parameters["code"].ToString();
-            }
-
-            if (parameters.ContainsKey("state"))
-            {
-<<<<<<< HEAD
-                var expiresIn = Convert.ToInt64(parameters["expires_in"]);
-                if (expiresIn < 1262304000) // Seconds from 1/1/1970 to 1/1/2010, so it will be at least this number if it's a Unix Time
-                {
-                    // So this is NOT a unix time (it's elapsed seconds from now)
-                    this.expires = System.DateTime.Now.AddSeconds(expiresIn);
-                }
-                else
-                {
-                    this.expires = DateTimeConvertor.FromUnixTime(expiresIn);
-                }
-                
-=======
-                this.state = parameters["state"].ToString();
->>>>>>> d175833e
-            }
-
-            if (parameters.ContainsKey("access_token"))
-            {
-                this.accessToken = parameters["access_token"].ToString();
-            }
-
-            if (parameters.ContainsKey("expires_in"))
-            {
-                var expiresIn = Convert.ToInt64(parameters["expires_in"]);
-                this.expires = FacebookUtils.FromUnixTime(expiresIn);
-            }
-        }
-
-        /// <summary>
-        /// Gets the short error reason for failed authentication if an error occurred.
-        /// </summary>
-        public string ErrorReason
-        {
-            get { return this.errorReason; }
-        }
-
-        /// <summary>
-        /// Gets the long error description for failed authentication if an error occurred.
-        /// </summary>
-        public string ErrorDescription
-        {
-            get { return this.errorDescription; }
-        }
-
-        /// <summary>
-        /// Gets the <see cref="DateTime"/> when the access token will expire.
-        /// </summary>
-        public DateTime Expires
-        {
-            get { return this.expires; }
-        }
-
-        /// <summary>
-        /// Gets the access token.
-        /// </summary>
-        public string AccessToken
-        {
-            get { return this.accessToken; }
-        }
-
-        /// <summary>
-        /// Gets a value indicating whether access token or code was successfully retrieved.
-        /// </summary>
-        public bool IsSuccess
-        {
-            get
-            {
-                return string.IsNullOrEmpty(this.ErrorReason) &&
-                       (!string.IsNullOrEmpty(this.AccessToken) || !string.IsNullOrEmpty(this.Code));
-            }
-        }
-
-        /// <summary>
-        /// Gets the code used to exchange with facebook to retrieve access token.
-        /// </summary>
-        public string Code
-        {
-            get { return this.code; }
-        }
-
-        /// <summary>
-        /// Gets an opaque state used to maintain application state between the request and callback.
-        /// </summary>
-        public string State
-        {
-            get { return this.state; }
-        }
-
-        /// <summary>
-        /// Converts <see cref="FacebookAuthenticationResult"/> to <see cref="FacebookSession"/>.
-        /// </summary>
-        /// <returns>
-        /// An instance of converted <see cref="FacebookSession"/>.
-        /// </returns>
-        public FacebookSession ToSession()
-        {
-            return new FacebookSession
-                       {
-                           AccessToken = this.AccessToken,
-                           Expires = this.Expires,
-                       };
-        }
-
-        /// <summary>
-        /// Parse the uri to <see cref="FacebookAuthenticationResult"/>.
-        /// </summary>
-        /// <param name="uriString">
-        /// The uri string.
-        /// </param>
-        /// <returns>
-        /// Returns an instance of <see cref="FacebookAuthenticationResult"/>.
-        /// </returns>
-        public static FacebookAuthenticationResult Parse(string uriString)
-        {
-            return Parse(new Uri(uriString));
-        }
-
-        /// <summary>
-        /// Parse the uri to <see cref="FacebookAuthenticationResult"/>.
-        /// </summary>
-        /// <param name="uri">
-        /// The uri.
-        /// </param>
-        /// <param name="facebookSettings">
-        /// The facebook settings.
-        /// </param>
-        /// <returns>
-        /// Returns an instance of <see cref="FacebookAuthenticationResult"/>.
-        /// </returns>
-        public static FacebookAuthenticationResult Parse(Uri uri)
-        {
-            return Parse(uri, true);
-        }
-
-        /// <summary>
-        /// Try parsing the uri to <see cref="FacebookAuthenticationResult"/>.
-        /// </summary>
-        /// <param name="uriString">
-        /// The uri string.
-        /// </param>
-        /// <param name="settings">
-        /// The settings.
-        /// </param>
-        /// <param name="result">
-        /// An instance of <see cref="FacebookAuthenticationResult"/>.
-        /// </param>
-        /// <returns>
-        /// Returns true if parsing was successful otherwise false.
-        /// </returns>
-        public static bool TryParse(string uriString, out FacebookAuthenticationResult result)
-        {
-            if (Uri.IsWellFormedUriString(uriString, UriKind.RelativeOrAbsolute))
-            {
-                return TryParse(new Uri(uriString), out result);
-            }
-
-            result = null;
-            return false;
-        }
-
-        /// <summary>
-        /// Try parsing the uri to <see cref="FacebookAuthenticationResult"/>.
-        /// </summary>
-        /// <param name="uri">
-        /// The uri.
-        /// </param>
-        /// <param name="result">
-        /// An instance of <see cref="FacebookAuthenticationResult"/>.
-        /// </param>
-        /// <returns>
-        /// Returns true if parsing was successful otherwise false.
-        /// </returns>
-        public static bool TryParse(Uri uri, out FacebookAuthenticationResult result)
-        {
-<<<<<<< HEAD
-            return TryParse(uri, null, out result);
-        }
-
-        public static bool TryParse(Uri uri, IFacebookSettings facebookSettings, out FacebookAuthenticationResult result)
-        {
-            result = Parse(uri, facebookSettings, false);
-            return result.AccessToken != null;
-=======
-            result = Parse(uri, false);
-            return result != null;
->>>>>>> d175833e
-        }
-
-        private static FacebookAuthenticationResult Parse(Uri uri, bool throws)
-        {
-            IDictionary<string, object> parameters = null;
-
-            try
-            {
-<<<<<<< HEAD
-                    // if it is a desktop login
-                    if (!string.IsNullOrEmpty(uri.Fragment))
-                    {
-                        // contains #access_token so replace # with ?
-                        var queryFragment = "?" + uri.Fragment.Substring(1);
-                        FacebookAppBase.ParseQueryParametersToDictionary(queryFragment, parameters);
-                    }
-                    else 
-                    {
-                        // else it is part of querystring
-                        // ?error_reason=user_denied&error=access_denied&error_description=The+user+denied+your+request.
-                        FacebookAppBase.ParseQueryParametersToDictionary(uri.Query, parameters);
-=======
-                bool found = false;
-                if (!string.IsNullOrEmpty(uri.Fragment))
-                {
-                    // #access_token and expires_in are in fragment
-                    var fragment = uri.Fragment.Substring(1);
-                    parameters = FacebookUtils.ParseUrlQueryString(fragment);
-                    if (parameters.ContainsKey("access_token"))
-                    {
-                        found = true;
->>>>>>> d175833e
-                    }
-                }
-
-                // code, state, error_reason, error and error_description are in query
-                // ?error_reason=user_denied&error=access_denied&error_description=The+user+denied+your+request.
-                var queryPart = FacebookUtils.ParseUrlQueryString(uri.Query);
-                if (queryPart.ContainsKey("code") || (queryPart.ContainsKey("error") && queryPart.ContainsKey("error_description")))
-                {
-                    found = true;
-                }
-
-                if (found)
-                {
-                    parameters = FacebookUtils.Merge(parameters, queryPart);
-                    return new FacebookAuthenticationResult(parameters);
-            }
-            catch
-            {
-                if (throws)
-                {
-                    throw;
-                }
-
-                return null;
-            }
-
-            if (throws)
-            {
-                throw new InvalidOperationException("Could not parse authentication url.");
-            }
-
-            return null;
-        }
-
-    }
-}
+﻿// --------------------------------
+// <copyright file="FacebookAuthenticationResult.cs" company="Facebook C# SDK">
+//     Microsoft Public License (Ms-PL)
+// </copyright>
+// <author>Nathan Totten (ntotten.com) and Jim Zimmerman (jimzimmerman.com)</author>
+// <license>Released under the terms of the Microsoft Public License (Ms-PL)</license>
+// <website>http://facebooksdk.codeplex.com</website>
+// ---------------------------------
+
+namespace Facebook
+{
+    using System;
+    using System.Collections.Generic;
+    using System.Diagnostics.Contracts;
+
+    /// <summary>
+    /// Represents the authentication result of Facebook.
+    /// </summary>
+    public sealed class FacebookAuthenticationResult
+    {
+        /// <summary>
+        /// The access token.
+        /// </summary>
+        private readonly string accessToken;
+
+        /// <summary>
+        /// Date and Time when the access token expires.
+        /// </summary>
+        private readonly DateTime expires;
+
+        /// <summary>
+        /// Short error reason for failed authentication if there was an error.
+        /// </summary>
+        private readonly string errorReason;
+
+        /// <summary>
+        /// Long error description for failed authentication if there was an error.
+        /// </summary>
+        private readonly string errorDescription;
+
+        /// <summary>
+        /// The code used to exchange access token.
+        /// </summary>
+        private readonly string code;
+
+        /// <summary>
+        /// Gets or sets an opaque state used to maintain application state between the request and callback.
+        /// </summary>
+        private readonly string state;
+
+        /// <summary>
+        /// Initializes a new instance of the <see cref="FacebookAuthenticationResult"/> class.
+        /// </summary>
+        /// <param name="parameters">
+        /// The parameters.
+        /// </param>
+        /// <remarks>
+        /// The values of parameters should not be url encoded.
+        /// </remarks>
+        internal FacebookAuthenticationResult(IDictionary<string, object> parameters)
+        {
+            Contract.Requires(parameters != null);
+
+            if (parameters.ContainsKey("error_reason"))
+            {
+                this.errorReason = parameters["error_reason"].ToString();
+
+                if (parameters.ContainsKey("error_description"))
+                {
+                    this.errorDescription = parameters["error_description"].ToString();
+                }
+
+                return;
+            {
+                var expiresIn = Convert.ToInt64(parameters["expires_in"]);
+                if (expiresIn < 1262304000) // Seconds from 1/1/1970 to 1/1/2010, so it will be at least this number if it's a Unix Time
+                {
+                    // So this is NOT a unix time (it's elapsed seconds from now)
+                    this.expires = System.DateTime.Now.AddSeconds(expiresIn);
+            }
+
+            if (parameters.ContainsKey("code"))
+                this.code = parameters["code"].ToString();
+                }
+                
+            if (parameters.ContainsKey("state"))
+            {
+                this.state = parameters["state"].ToString();
+            }
+
+            if (parameters.ContainsKey("access_token"))
+            {
+                this.accessToken = parameters["access_token"].ToString();
+            }
+
+            if (parameters.ContainsKey("expires_in"))
+            {
+                var expiresIn = Convert.ToInt64(parameters["expires_in"]);
+                this.expires = FacebookUtils.FromUnixTime(expiresIn);
+            }
+        }
+
+        /// <summary>
+        /// Gets the short error reason for failed authentication if an error occurred.
+        /// </summary>
+        public string ErrorReason
+        {
+            get { return this.errorReason; }
+        }
+
+        /// <summary>
+        /// Gets the long error description for failed authentication if an error occurred.
+        /// </summary>
+        public string ErrorDescription
+        {
+            get { return this.errorDescription; }
+        }
+
+        /// <summary>
+        /// Gets the <see cref="DateTime"/> when the access token will expire.
+        /// </summary>
+        public DateTime Expires
+        {
+            get { return this.expires; }
+        }
+
+        /// <summary>
+        /// Gets the access token.
+        /// </summary>
+        public string AccessToken
+        {
+            get { return this.accessToken; }
+        }
+
+        /// <summary>
+        /// Gets a value indicating whether access token or code was successfully retrieved.
+        /// </summary>
+        public bool IsSuccess
+        {
+            get
+            {
+                return string.IsNullOrEmpty(this.ErrorReason) &&
+                       (!string.IsNullOrEmpty(this.AccessToken) || !string.IsNullOrEmpty(this.Code));
+            }
+        }
+
+        /// <summary>
+        /// Gets the code used to exchange with facebook to retrieve access token.
+        /// </summary>
+        public string Code
+        {
+            get { return this.code; }
+        }
+
+        /// <summary>
+        /// Gets an opaque state used to maintain application state between the request and callback.
+        /// </summary>
+        public string State
+        {
+            get { return this.state; }
+        }
+
+        /// <summary>
+        /// Converts <see cref="FacebookAuthenticationResult"/> to <see cref="FacebookSession"/>.
+        /// </summary>
+        /// <returns>
+        /// An instance of converted <see cref="FacebookSession"/>.
+        /// </returns>
+        public FacebookSession ToSession()
+        {
+            return new FacebookSession
+                       {
+                           AccessToken = this.AccessToken,
+                           Expires = this.Expires,
+                       };
+        }
+
+        /// <summary>
+        /// Parse the uri to <see cref="FacebookAuthenticationResult"/>.
+        /// </summary>
+        /// <param name="uriString">
+        /// The uri string.
+        /// </param>
+        /// <returns>
+        /// Returns an instance of <see cref="FacebookAuthenticationResult"/>.
+        /// </returns>
+        public static FacebookAuthenticationResult Parse(string uriString)
+        {
+            return Parse(new Uri(uriString));
+        }
+
+        /// <summary>
+        /// Parse the uri to <see cref="FacebookAuthenticationResult"/>.
+        /// </summary>
+        /// <param name="uri">
+        /// The uri.
+        /// </param>
+        /// <param name="facebookSettings">
+        /// The facebook settings.
+        /// </param>
+        /// <returns>
+        /// Returns an instance of <see cref="FacebookAuthenticationResult"/>.
+        /// </returns>
+        public static FacebookAuthenticationResult Parse(Uri uri)
+        {
+            return Parse(uri, true);
+        }
+
+        /// <summary>
+        /// Try parsing the uri to <see cref="FacebookAuthenticationResult"/>.
+        /// </summary>
+        /// <param name="uriString">
+        /// The uri string.
+        /// </param>
+        /// <param name="settings">
+        /// The settings.
+        /// </param>
+        /// <param name="result">
+        /// An instance of <see cref="FacebookAuthenticationResult"/>.
+        /// </param>
+        /// <returns>
+        /// Returns true if parsing was successful otherwise false.
+        /// </returns>
+        public static bool TryParse(string uriString, out FacebookAuthenticationResult result)
+        {
+            if (Uri.IsWellFormedUriString(uriString, UriKind.RelativeOrAbsolute))
+            {
+                return TryParse(new Uri(uriString), out result);
+            }
+
+            result = null;
+            return false;
+        }
+
+        /// <summary>
+        /// Try parsing the uri to <see cref="FacebookAuthenticationResult"/>.
+        /// </summary>
+        /// <param name="uri">
+        /// The uri.
+        /// </param>
+        /// <param name="result">
+        /// An instance of <see cref="FacebookAuthenticationResult"/>.
+        /// </param>
+        /// <returns>
+        /// Returns true if parsing was successful otherwise false.
+        /// </returns>
+        public static bool TryParse(Uri uri, out FacebookAuthenticationResult result)
+        {
+            result = Parse(uri, false);
+            return result.AccessToken != null;
+        }
+
+        private static FacebookAuthenticationResult Parse(Uri uri, bool throws)
+        {
+            IDictionary<string, object> parameters = null;
+
+            try
+            {
+                bool found = false;
+                if (!string.IsNullOrEmpty(uri.Fragment))
+                {
+                    // #access_token and expires_in are in fragment
+                    var fragment = uri.Fragment.Substring(1);
+                    parameters = FacebookUtils.ParseUrlQueryString(fragment);
+                    if (parameters.ContainsKey("access_token"))
+                    {
+                        found = true;
+                    }
+                }
+
+                // code, state, error_reason, error and error_description are in query
+                // ?error_reason=user_denied&error=access_denied&error_description=The+user+denied+your+request.
+                var queryPart = FacebookUtils.ParseUrlQueryString(uri.Query);
+                if (queryPart.ContainsKey("code") || (queryPart.ContainsKey("error") && queryPart.ContainsKey("error_description")))
+                {
+                    found = true;
+                }
+
+                if (found)
+                {
+                    parameters = FacebookUtils.Merge(parameters, queryPart);
+                    return new FacebookAuthenticationResult(parameters);
+            }
+            catch
+            {
+                if (throws)
+                {
+                    throw;
+                }
+
+                return null;
+            }
+
+            if (throws)
+            {
+                throw new InvalidOperationException("Could not parse authentication url.");
+            }
+
+            return null;
+        }
+
+    }
+}