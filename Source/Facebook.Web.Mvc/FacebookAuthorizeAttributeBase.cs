﻿// --------------------------------
// <copyright file="CanvasAuthorizeAttribute.cs" company="Facebook C# SDK">
//     Microsoft Public License (Ms-PL)
// </copyright>
// <author>Nathan Totten (ntotten.com) and Jim Zimmerman (jimzimmerman.com)</author>
// <license>Released under the terms of the Microsoft Public License (Ms-PL)</license>
// <website>http://facebooksdk.codeplex.com</website>
// ---------------------------------

using System;
using System.Collections.Generic;
using System.Diagnostics.Contracts;
using System.Globalization;
using System.Linq;
using System.Web;
using System.Web.Mvc;

namespace Facebook.Web.Mvc
{
    /// <summary>
    /// Represents the base class for restricting access to controllers or actions based on Facebook permissions.
    /// </summary>
    [AttributeUsage(AttributeTargets.Class | AttributeTargets.Method, Inherited = true, AllowMultiple = true)]
    public abstract class FacebookAuthorizeAttributeBase : ActionFilterAttribute, IAuthorizationFilter
    {
<<<<<<< HEAD

=======
>>>>>>> 235986b4
        /// <summary>
        /// Gets or sets the extended permissions.
        /// </summary>
        /// <value>The perms.</value>
        public string Perms { get; set; }

        /// <summary>
        /// Called when authorization is required.
        /// </summary>
        /// <param name="filterContext">The filter context.</param>
        public void OnAuthorization(AuthorizationContext filterContext)
        {
            // The user is inside the iframe, now we need to check to make
            // sure they are authenticed.
            var facebookApp = new FacebookApp();
            var isAuthorized = AuthorizeCore(facebookApp, filterContext.HttpContext);
            if (!isAuthorized)
            {
                HandleUnauthorizedRequest(facebookApp, filterContext);
            }
        }

        /// <summary>
        /// Authorizes the core.
        /// </summary>
        /// <param name="httpContext">The HTTP context.</param>
        /// <returns></returns>
        protected virtual bool AuthorizeCore(FacebookApp facebookApp, HttpContextBase httpContext)
        {
            Contract.Requires(httpContext != null);
            Contract.EndContractBlock();

            bool authenticated = facebookApp.Session != null;
            if (authenticated && !string.IsNullOrEmpty(Perms))
            {
                var requiredPerms = Perms.Split(',');
                var currentPerms = GetCurrentPerms(facebookApp, Perms);
                foreach (var perm in requiredPerms)
                {
                    if (!currentPerms.Contains(perm))
                    {
                        return false;
                    }
                }
            }
            return authenticated;
        }

        /// <summary>
        /// Handles the unauthorized request.
        /// </summary>
<<<<<<< HEAD
        /// <param name="facebookApp">The current Facebook App instance.</param>
=======
        /// <param name="facebookApp">The current Facebook app instance.</param>
>>>>>>> 235986b4
        /// <param name="filterContext">The filter context.</param>
        protected abstract void HandleUnauthorizedRequest(FacebookApp facebookApp, AuthorizationContext filterContext);

        /// <summary>
        /// Gets the current user's permission using FQL.
        /// </summary>
        /// <remarks>
        /// A better method would be to cache the permission in your local database and subscribe to 
        /// real time updates of user permissions: http://developers.facebook.com/docs/api/realtime</remarks>
        /// <param name="perms">The permission to check.</param>
        /// <returns></returns>
        protected virtual string[] GetCurrentPerms(FacebookApp facebookApp, string perms)
        {
            Contract.Requires(!String.IsNullOrEmpty(perms));
            Contract.Ensures(Contract.Result<string[]>() != null);

            var authUtil = new Authorizer(facebookApp);
            var requiredPerms = Perms.Replace(" ", String.Empty).Split(',');
            return authUtil.HasPermissions(requiredPerms);
        }
    }
}
<|MERGE_RESOLUTION|>--- conflicted
+++ resolved
@@ -1,107 +1,99 @@
-﻿// --------------------------------
-// <copyright file="CanvasAuthorizeAttribute.cs" company="Facebook C# SDK">
-//     Microsoft Public License (Ms-PL)
-// </copyright>
-// <author>Nathan Totten (ntotten.com) and Jim Zimmerman (jimzimmerman.com)</author>
-// <license>Released under the terms of the Microsoft Public License (Ms-PL)</license>
-// <website>http://facebooksdk.codeplex.com</website>
-// ---------------------------------
-
-using System;
-using System.Collections.Generic;
-using System.Diagnostics.Contracts;
-using System.Globalization;
-using System.Linq;
-using System.Web;
-using System.Web.Mvc;
-
-namespace Facebook.Web.Mvc
-{
-    /// <summary>
-    /// Represents the base class for restricting access to controllers or actions based on Facebook permissions.
-    /// </summary>
-    [AttributeUsage(AttributeTargets.Class | AttributeTargets.Method, Inherited = true, AllowMultiple = true)]
-    public abstract class FacebookAuthorizeAttributeBase : ActionFilterAttribute, IAuthorizationFilter
-    {
-<<<<<<< HEAD
-
-=======
->>>>>>> 235986b4
-        /// <summary>
-        /// Gets or sets the extended permissions.
-        /// </summary>
-        /// <value>The perms.</value>
-        public string Perms { get; set; }
-
-        /// <summary>
-        /// Called when authorization is required.
-        /// </summary>
-        /// <param name="filterContext">The filter context.</param>
-        public void OnAuthorization(AuthorizationContext filterContext)
-        {
-            // The user is inside the iframe, now we need to check to make
-            // sure they are authenticed.
-            var facebookApp = new FacebookApp();
-            var isAuthorized = AuthorizeCore(facebookApp, filterContext.HttpContext);
-            if (!isAuthorized)
-            {
-                HandleUnauthorizedRequest(facebookApp, filterContext);
-            }
-        }
-
-        /// <summary>
-        /// Authorizes the core.
-        /// </summary>
-        /// <param name="httpContext">The HTTP context.</param>
-        /// <returns></returns>
-        protected virtual bool AuthorizeCore(FacebookApp facebookApp, HttpContextBase httpContext)
-        {
-            Contract.Requires(httpContext != null);
-            Contract.EndContractBlock();
-
-            bool authenticated = facebookApp.Session != null;
-            if (authenticated && !string.IsNullOrEmpty(Perms))
-            {
-                var requiredPerms = Perms.Split(',');
-                var currentPerms = GetCurrentPerms(facebookApp, Perms);
-                foreach (var perm in requiredPerms)
-                {
-                    if (!currentPerms.Contains(perm))
-                    {
-                        return false;
-                    }
-                }
-            }
-            return authenticated;
-        }
-
-        /// <summary>
-        /// Handles the unauthorized request.
-        /// </summary>
-<<<<<<< HEAD
-        /// <param name="facebookApp">The current Facebook App instance.</param>
-=======
-        /// <param name="facebookApp">The current Facebook app instance.</param>
->>>>>>> 235986b4
-        /// <param name="filterContext">The filter context.</param>
-        protected abstract void HandleUnauthorizedRequest(FacebookApp facebookApp, AuthorizationContext filterContext);
-
-        /// <summary>
-        /// Gets the current user's permission using FQL.
-        /// </summary>
-        /// <remarks>
-        /// A better method would be to cache the permission in your local database and subscribe to 
-        /// real time updates of user permissions: http://developers.facebook.com/docs/api/realtime</remarks>
-        /// <param name="perms">The permission to check.</param>
-        /// <returns></returns>
-        protected virtual string[] GetCurrentPerms(FacebookApp facebookApp, string perms)
-        {
-            Contract.Requires(!String.IsNullOrEmpty(perms));
-            Contract.Ensures(Contract.Result<string[]>() != null);
-
-            var authUtil = new Authorizer(facebookApp);
-            var requiredPerms = Perms.Replace(" ", String.Empty).Split(',');
-            return authUtil.HasPermissions(requiredPerms);
-        }
-    }
-}
+﻿// --------------------------------
+// <copyright file="CanvasAuthorizeAttribute.cs" company="Facebook C# SDK">
+//     Microsoft Public License (Ms-PL)
+// </copyright>
+// <author>Nathan Totten (ntotten.com) and Jim Zimmerman (jimzimmerman.com)</author>
+// <license>Released under the terms of the Microsoft Public License (Ms-PL)</license>
+// <website>http://facebooksdk.codeplex.com</website>
+// ---------------------------------
+
+using System;
+using System.Collections.Generic;
+using System.Diagnostics.Contracts;
+using System.Globalization;
+using System.Linq;
+using System.Web;
+using System.Web.Mvc;
+
+namespace Facebook.Web.Mvc
+{
+    /// <summary>
+    /// Represents the base class for restricting access to controllers or actions based on Facebook permissions.
+    /// </summary>
+    [AttributeUsage(AttributeTargets.Class | AttributeTargets.Method, Inherited = true, AllowMultiple = true)]
+    public abstract class FacebookAuthorizeAttributeBase : ActionFilterAttribute, IAuthorizationFilter
+    {
+        /// <summary>
+        /// Gets or sets the extended permissions.
+        /// </summary>
+        /// <value>The perms.</value>
+        public string Perms { get; set; }
+
+        /// <summary>
+        /// Called when authorization is required.
+        /// </summary>
+        /// <param name="filterContext">The filter context.</param>
+        public void OnAuthorization(AuthorizationContext filterContext)
+        {
+            // The user is inside the iframe, now we need to check to make
+            // sure they are authenticed.
+            var facebookApp = new FacebookApp();
+            var isAuthorized = AuthorizeCore(facebookApp, filterContext.HttpContext);
+            if (!isAuthorized)
+            {
+                HandleUnauthorizedRequest(facebookApp, filterContext);
+            }
+        }
+
+        /// <summary>
+        /// Authorizes the core.
+        /// </summary>
+        /// <param name="httpContext">The HTTP context.</param>
+        /// <returns></returns>
+        protected virtual bool AuthorizeCore(FacebookApp facebookApp, HttpContextBase httpContext)
+        {
+            Contract.Requires(httpContext != null);
+            Contract.EndContractBlock();
+
+            bool authenticated = facebookApp.Session != null;
+            if (authenticated && !string.IsNullOrEmpty(Perms))
+            {
+                var requiredPerms = Perms.Split(',');
+                var currentPerms = GetCurrentPerms(facebookApp, Perms);
+                foreach (var perm in requiredPerms)
+                {
+                    if (!currentPerms.Contains(perm))
+                    {
+                        return false;
+                    }
+                }
+            }
+            return authenticated;
+        }
+
+        /// <summary>
+        /// Handles the unauthorized request.
+        /// </summary>
+        /// <param name="facebookApp">The current Facebook App instance.</param>
+        /// <param name="filterContext">The filter context.</param>
+        protected abstract void HandleUnauthorizedRequest(FacebookApp facebookApp, AuthorizationContext filterContext);
+
+        /// <summary>
+        /// Gets the current user's permission using FQL.
+        /// </summary>
+        /// <remarks>
+        /// A better method would be to cache the permission in your local database and subscribe to 
+        /// real time updates of user permissions: http://developers.facebook.com/docs/api/realtime</remarks>
+        /// <param name="perms">The permission to check.</param>
+        /// <returns></returns>
+        protected virtual string[] GetCurrentPerms(FacebookApp facebookApp, string perms)
+        {
+            Contract.Requires(!String.IsNullOrEmpty(perms));
+            Contract.Ensures(Contract.Result<string[]>() != null);
+
+            var authUtil = new Authorizer(facebookApp);
+            var requiredPerms = Perms.Replace(" ", String.Empty).Split(',');
+            return authUtil.HasPermissions(requiredPerms);
+        }
+    }
+}