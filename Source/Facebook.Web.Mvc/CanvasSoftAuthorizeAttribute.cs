﻿using System;
using System.Linq;
using System.Web.Mvc;

namespace Facebook.Web.Mvc
{
    /// <summary>
    /// This filter will send an unauthorized user to the 
    /// specified view rather than redirecting them directly
    /// to the facebook login page. This allows for a landing
    /// page to explain to the user why the permissions requested
    /// are needed.
    /// </summary>
    [AttributeUsage(AttributeTargets.Class | AttributeTargets.Method, Inherited = true, AllowMultiple = true)]
    [System.Diagnostics.CodeAnalysis.SuppressMessage("Microsoft.Performance", "CA1813:AvoidUnsealedAttributes")]
    public class CanvasSoftAuthorizeAttribute : CanvasAuthorizeAttribute
    {
        private const string _defaultView = "FacebookAuthorize";
        private string _view;
        private string _master;

        /// <summary>
        /// Gets or sets the view.
        /// </summary>
        /// <value>The view.</value>
        public string View
        {
            get
            {
                return (!String.IsNullOrEmpty(_view)) ? _view : _defaultView;
            }
            set
            {
                _view = value;
            }
        }

        /// <summary>
        /// Gets or sets the master.
        /// </summary>
        /// <value>The master.</value>
        public string Master
        {
            get
            {
                return _master ?? String.Empty;
            }
            set
            {
                _master = value;
            }
        }

        /// <summary>
        /// Handles the unauthorized request.
        /// </summary>
        /// <param name="facebookApp">The current Facebook app instance.</param>
        /// <param name="filterContext">The filter context.</param>
        protected override void HandleUnauthorizedRequest(FacebookApp facebookApp, AuthorizationContext filterContext)
        {
            CanvasUrlBuilder urlBuilder = new CanvasUrlBuilder(filterContext.HttpContext.Request);
            var url = urlBuilder.GetLoginUrl(facebookApp, Perms, ReturnUrlPath, CancelUrlPath, true);
<<<<<<< HEAD
=======

>>>>>>> 235986b4
            var model = new FacebookAuthorizeInfo(
                url,
                this.Perms,
                filterContext.HttpContext.Request.QueryString.AllKeys.Contains("cancel"),
                filterContext.RouteData.Values);
            filterContext.Result = new ViewResult
            {
                ViewName = View,
                MasterName = Master,
                ViewData = new ViewDataDictionary<FacebookAuthorizeInfo>(model),
                TempData = filterContext.Controller.TempData
            };
        }
    }
}
<|MERGE_RESOLUTION|>--- conflicted
+++ resolved
@@ -1,81 +1,78 @@
-﻿using System;
-using System.Linq;
-using System.Web.Mvc;
-
-namespace Facebook.Web.Mvc
-{
-    /// <summary>
-    /// This filter will send an unauthorized user to the 
-    /// specified view rather than redirecting them directly
-    /// to the facebook login page. This allows for a landing
-    /// page to explain to the user why the permissions requested
-    /// are needed.
-    /// </summary>
-    [AttributeUsage(AttributeTargets.Class | AttributeTargets.Method, Inherited = true, AllowMultiple = true)]
-    [System.Diagnostics.CodeAnalysis.SuppressMessage("Microsoft.Performance", "CA1813:AvoidUnsealedAttributes")]
-    public class CanvasSoftAuthorizeAttribute : CanvasAuthorizeAttribute
-    {
-        private const string _defaultView = "FacebookAuthorize";
-        private string _view;
-        private string _master;
-
-        /// <summary>
-        /// Gets or sets the view.
-        /// </summary>
-        /// <value>The view.</value>
-        public string View
-        {
-            get
-            {
-                return (!String.IsNullOrEmpty(_view)) ? _view : _defaultView;
-            }
-            set
-            {
-                _view = value;
-            }
-        }
-
-        /// <summary>
-        /// Gets or sets the master.
-        /// </summary>
-        /// <value>The master.</value>
-        public string Master
-        {
-            get
-            {
-                return _master ?? String.Empty;
-            }
-            set
-            {
-                _master = value;
-            }
-        }
-
-        /// <summary>
-        /// Handles the unauthorized request.
-        /// </summary>
-        /// <param name="facebookApp">The current Facebook app instance.</param>
-        /// <param name="filterContext">The filter context.</param>
-        protected override void HandleUnauthorizedRequest(FacebookApp facebookApp, AuthorizationContext filterContext)
-        {
-            CanvasUrlBuilder urlBuilder = new CanvasUrlBuilder(filterContext.HttpContext.Request);
-            var url = urlBuilder.GetLoginUrl(facebookApp, Perms, ReturnUrlPath, CancelUrlPath, true);
-<<<<<<< HEAD
-=======
-
->>>>>>> 235986b4
-            var model = new FacebookAuthorizeInfo(
-                url,
-                this.Perms,
-                filterContext.HttpContext.Request.QueryString.AllKeys.Contains("cancel"),
-                filterContext.RouteData.Values);
-            filterContext.Result = new ViewResult
-            {
-                ViewName = View,
-                MasterName = Master,
-                ViewData = new ViewDataDictionary<FacebookAuthorizeInfo>(model),
-                TempData = filterContext.Controller.TempData
-            };
-        }
-    }
-}
+﻿using System;
+using System.Linq;
+using System.Web.Mvc;
+
+namespace Facebook.Web.Mvc
+{
+    /// <summary>
+    /// This filter will send an unauthorized user to the 
+    /// specified view rather than redirecting them directly
+    /// to the facebook login page. This allows for a landing
+    /// page to explain to the user why the permissions requested
+    /// are needed.
+    /// </summary>
+    [AttributeUsage(AttributeTargets.Class | AttributeTargets.Method, Inherited = true, AllowMultiple = true)]
+    [System.Diagnostics.CodeAnalysis.SuppressMessage("Microsoft.Performance", "CA1813:AvoidUnsealedAttributes")]
+    public class CanvasSoftAuthorizeAttribute : CanvasAuthorizeAttribute
+    {
+        private const string _defaultView = "FacebookAuthorize";
+        private string _view;
+        private string _master;
+
+        /// <summary>
+        /// Gets or sets the view.
+        /// </summary>
+        /// <value>The view.</value>
+        public string View
+        {
+            get
+            {
+                return (!String.IsNullOrEmpty(_view)) ? _view : _defaultView;
+            }
+            set
+            {
+                _view = value;
+            }
+        }
+
+        /// <summary>
+        /// Gets or sets the master.
+        /// </summary>
+        /// <value>The master.</value>
+        public string Master
+        {
+            get
+            {
+                return _master ?? String.Empty;
+            }
+            set
+            {
+                _master = value;
+            }
+        }
+
+        /// <summary>
+        /// Handles the unauthorized request.
+        /// </summary>
+        /// <param name="facebookApp">The current Facebook app instance.</param>
+        /// <param name="filterContext">The filter context.</param>
+        protected override void HandleUnauthorizedRequest(FacebookApp facebookApp, AuthorizationContext filterContext)
+        {
+            CanvasUrlBuilder urlBuilder = new CanvasUrlBuilder(filterContext.HttpContext.Request);
+            var url = urlBuilder.GetLoginUrl(facebookApp, Perms, ReturnUrlPath, CancelUrlPath, true);
+
+            var model = new FacebookAuthorizeInfo(
+                url,
+                this.Perms,
+                filterContext.HttpContext.Request.QueryString.AllKeys.Contains("cancel"),
+                filterContext.RouteData.Values);
+            filterContext.Result = new ViewResult
+            {
+                ViewName = View,
+                MasterName = Master,
+                ViewData = new ViewDataDictionary<FacebookAuthorizeInfo>(model),
+                TempData = filterContext.Controller.TempData
+            };
+        }
+    }
+}