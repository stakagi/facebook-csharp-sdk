require File.join(File.dirname(__FILE__), 'Build/albacore/albacore.rb')
require 'find'
require 'fileutils'

task :default => [:libs]

PROJECT_NAME      = "Facebook C# SDK"
PROJECT_NAME_SAFE = "FacebookSDK"
LOG               = false                # TODO: enable albacore logging from ENV
#ENV['NIGHTLY']    = 'false'

build_config = nil

task :configure do
    # do configuration stuffs here
    Albacore.configure do |config|
        config.log_level = :verbose if LOG
    end
    
    root_path    = "#{File.dirname(__FILE__)}/"
    base_version = 0
    
    File.open("#{root_path}VERSION",'r') do |f|
        base_version = f.gets.chomp
    end
    
    build_config = {
        :log    => LOG,
        :paths  => {
            :root    => root_path,
            :src     => "#{root_path}Source/",
            :output  => "#{root_path}Bin/",
            :build   => "#{root_path}Build/",
            :dist    => "#{root_path}Dist/",
            :tools   => "#{root_path}Tools/",
            :working => "#{root_path}Working/",
            :doc     => "#{root_path}Doc/",
            :packages=> '',
            :nuget   => ''
        },
        :version => {
			:base => "#{base_version}",
            :full => "#{base_version}",
            :long => "#{base_version}"
		},
        :vcs => { # version control system
			:name         => '',		# version control name
			:rev_id       => '',		# revision number
            :short_rev_id => ''         # short revision id
		},        
        :ci => {
			:build_number_param_name => 'BUILD_NUMBER',
            :is_nightly              => true,
            :build_number            => 0
		},
        :configuration => :Release,
        :sln => {
            :wp7         => '',
            :sl4         => '',
            :net40		 => '',
            :net35		 => '',
            :shfb        => '', # sandcastle help file builder doc project
        },
        :nuspec => {
            :authors                 => "Jim Zimmerman, Nathan Totten",
            :newtonsoft_json_version => "4.0.1"
        }
    }
    
    build_config[:paths][:packages]  = "#{build_config[:paths][:src]}packages/"
    build_config[:paths][:nuget]  = "#{build_config[:paths][:packages]}NuGet.CommandLine.1.0.11220.26/Tools/NuGet.exe"
        
    build_config[:sln][:wp7]         = "#{build_config[:paths][:src]}Facebook-WP7.sln"
    build_config[:sln][:sl4]         = "#{build_config[:paths][:src]}Facebook-SL4.sln"
    build_config[:sln][:net40]		 = "#{build_config[:paths][:src]}Facebook-Net40.sln"
    build_config[:sln][:net35]		 = "#{build_config[:paths][:src]}Facebook-Net35.sln"
    build_config[:sln][:shfb]        = "#{build_config[:paths][:doc]}doc.shfbproj"
    
    begin
        build_config[:vcs][:rev_id] = `hg id -i`.chomp.chop # remove the +
        build_config[:vcs][:name] = 'hg'
        build_config[:vcs][:short_rev_id] = build_config[:vcs][:rev_id]
	rescue    
	end
    
    if(build_config[:vcs][:rev_id].length==0) then
        # if mercurial fails try git
        begin
            build_config[:vcs][:rev_id]	= `git log -1 --pretty=format:%H`.chomp
		    build_config[:vcs][:name] = 'git'
            build_config[:vcs][:short_rev_id] = build_config[:vcs][:rev_id][0..7]
        rescue
        end
    end
    
    build_config[:ci][:is_nightly]   = ENV['NIGHTLY'].nil? ? true : ENV['NIGHTLY'].match(/(true|1)$/i) != nil
    build_config[:ci][:build_number] = ENV[build_config[:ci][:build_number_param_name]] || 0
    
    build_config[:version][:full] = "#{build_config[:version][:base]}.#{build_config[:ci][:build_number]}"
    
    if(build_config[:ci][:is_nightly])
        build_config[:version][:long] = "#{build_config[:version][:full]}-nightly-#{build_config[:vcs][:short_rev_id]}"
    else
        build_config[:version][:long] = "#{build_config[:version][:full]}-#{build_config[:vcs][:short_rev_id]}"        
    end
    
	puts build_config if build_config[:log]
	puts
    puts "     Project Name: #{PROJECT_NAME}"
	puts "Safe Project Name: #{PROJECT_NAME_SAFE}"
    puts "          Version: #{build_config[:version][:full]} (#{build_config[:version][:long]})"
    puts "     Base Version: #{build_config[:version][:base]}"
    print "  CI Build Number: #{build_config[:ci][:build_number]}"
    print " (not running under CI mode)" if build_config[:ci][:build_number] == 0
    puts
	puts "        Root Path: #{build_config[:paths][:root]}"
    puts
	puts "              VCS: #{build_config[:vcs][:name]}"
	print "      Revision ID: #{build_config[:vcs][:rev_id]}"
	print "  (#{build_config[:vcs][:short_rev_id]})" if build_config[:vcs][:name] == 'git'
	puts	
	puts
    
end

Rake::Task["configure"].invoke

desc "Build .NET 4 binaries"
msbuild :net40 => [:clean_net40,:assemblyinfo_facebook,:assemblyinfo_facebookweb,:assemblyinfo_facebookwebmvc] do |msb|
    msb.properties :configuration => build_config[:configuration]
    msb.solution = build_config[:sln][:net40]
    msb.targets :Build
end

msbuild :clean_net40 do |msb|
    msb.properties :configuration => build_config[:configuration]
    msb.solution = build_config[:sln][:net40]
    msb.targets :Clean
end

desc "Build .NET 3.5 binaries"
msbuild :net35 => [:clean_net35,:assemblyinfo_facebook,:assemblyinfo_facebookweb,:assemblyinfo_facebookwebmvc] do |msb|
    msb.properties :configuration => build_config[:configuration]
    msb.solution = build_config[:sln][:net35]
    msb.targets :Build
    #msb.use :net35
end

# compile .net 3.5 libraries using msbuild 4.0 in order to generate the code contract libraries.
# seems like if we use .net 3.5, it does not generate the code contracts.
msbuild :clean_net35 do |msb|
    msb.properties :configuration => build_config[:configuration]
    msb.solution = build_config[:sln][:net35]
    msb.targets :Clean
    #msb.use :net35
end

desc "Build Silverlight 4 binaries"
msbuild :sl4 => [:clean_sl4,:assemblyinfo_facebook] do |msb|
    msb.properties :configuration => build_config[:configuration]
    msb.solution = build_config[:sln][:sl4]
    msb.targets :Build
end

msbuild :clean_sl4 do |msb|
    msb.properties :configuration => build_config[:configuration]
    msb.solution = build_config[:sln][:sl4]
    msb.targets :Clean
	# bug caused by code contracts
	FileUtils.rm_rf "#{build_config[:paths][:src]}Facebook/obj/"
end

desc "Build Windows Phone 7 binaries"
msbuild :wp7 => [:clean_wp7,:assemblyinfo_facebook] do |msb|
   msb.properties :configuration => build_config[:configuration]
   msb.solution = build_config[:sln][:wp7]
   msb.use :net40
   msb.targets :Build
end

msbuild :clean_wp7 do |msb|
   msb.properties :configuration => build_config[:configuration]
   msb.solution = build_config[:sln][:wp7]
   msb.use :net40
   msb.targets :Clean
end

directory "#{build_config[:paths][:working]}"
directory "#{build_config[:paths][:working]}NuGet/Facebook"
directory "#{build_config[:paths][:working]}NuGet/FacebookWeb"
directory "#{build_config[:paths][:working]}NuGet/FacebookWebMvc"
directory "#{build_config[:paths][:working]}NuGet/FacebookWebMvc2"

nuspec :nuspec_facebook => [:net35, :net40, :sl4,:wp7,"#{build_config[:paths][:working]}NuGet/Facebook"] do |nuspec|
	working_dir = build_config[:paths][:working]
    nuget_working_dir = "#{working_dir}NuGet/Facebook/"
	
	FileUtils.rm_rf "#{nuget_working_dir}"
    mkdir "#{nuget_working_dir}"
    mkdir "#{nuget_working_dir}lib/"
	
	nuget_dirs = [ "lib/Net35/",
                   "lib/Net40/",
                   "lib/SL4/",
                   "lib/WP7/" ]
        
    nuget_dirs.each do |d|
        mkdir "#{nuget_working_dir + d}"
        mkdir "#{nuget_working_dir + d}CodeContracts/"
    end
	
	output_path = "#{build_config[:paths][:output]}Release/" if build_config[:configuration] == :Release
    #output_path = "#{build_config[:paths][:output]}Debug/"   if build_config[:configuration] == :Debug
	
	[ "Facebook.dll", "Facebook.pdb", "Facebook.XML" ].each do |f|
        # copy these 3 files of each different framework
        cp "#{output_path}Net35/#{f}", "#{nuget_working_dir}lib/Net35/"
        cp "#{output_path}Net40/#{f}", "#{nuget_working_dir}lib/Net40/"
        cp "#{output_path}SL4/#{f}", "#{nuget_working_dir}lib/SL4/"
        cp "#{output_path}WP7/#{f}", "#{nuget_working_dir}lib/WP7/"
    end
	
	# temporarily copy Json.Net for SL and WP7
    cp "#{output_path}SL4/Newtonsoft.Json.Silverlight.dll", "#{nuget_working_dir}lib/SL4/"
    cp "#{output_path}SL4/Newtonsoft.Json.Silverlight.pdb", "#{nuget_working_dir}lib/SL4/"
    cp "#{output_path}SL4/Newtonsoft.Json.Silverlight.xml", "#{nuget_working_dir}lib/SL4/"
    cp "#{output_path}WP7/Newtonsoft.Json.WindowsPhone.dll", "#{nuget_working_dir}lib/WP7/"
    cp "#{output_path}WP7/Newtonsoft.Json.WindowsPhone.pdb", "#{nuget_working_dir}lib/WP7/"
    cp "#{output_path}WP7/Newtonsoft.Json.WindowsPhone.xml", "#{nuget_working_dir}lib/WP7/"
    
	[ "Facebook.Contracts.dll", "Facebook.Contracts.pdb" ].each do |f|
        # copy code contracts of each different framework
        cp "#{output_path}Net35/CodeContracts/#{f}", "#{nuget_working_dir}lib/Net35/CodeContracts/"
        cp "#{output_path}Net40/CodeContracts/#{f}", "#{nuget_working_dir}lib/Net40/CodeContracts/"
        cp "#{output_path}SL4/CodeContracts/#{f}", "#{nuget_working_dir}lib/SL4/CodeContracts/"
        cp "#{output_path}WP7/CodeContracts/#{f}", "#{nuget_working_dir}lib/WP7/CodeContracts/"
    end
	
	nuspec.id = "Facebook"
	nuspec.version = "#{build_config[:version][:full]}"
<<<<<<< HEAD
	nuspec.authors = "#{build_config[:nuspec][:authors]}"
=======
	nuspec.authors = "Jim Zimmerman, Nathan Totten, Prabir Shrestha"
>>>>>>> fe9f8e17
	nuspec.description = "The Facebook C# SDK core."
	nuspec.language = "en-US"
	nuspec.licenseUrl = "http://facebooksdk.codeplex.com/license"
	nuspec.requireLicenseAcceptance = true
	nuspec.projectUrl = "http://facebooksdk.codeplex.com"
	nuspec.tags = "Facebook"
	nuspec.dependency "Newtonsoft.Json", "#{build_config[:nuspec][:newtonsoft_json_version]}"
	nuspec.output_file = "#{nuget_working_dir}/Facebook.nuspec"
end

nugetpack :nuget_facebook => [:nuspec_facebook] do |nuget|
	nuget.command = "#{build_config[:paths][:nuget]}"
	nuget.nuspec  = "#{build_config[:paths][:working]}NuGet/Facebook/Facebook.nuspec"
	nuget.output  = "#{build_config[:paths][:working]}NuGet/"
end

nuspec :nuspec_facebookweb => [:net35, :net40, "#{build_config[:paths][:working]}NuGet/FacebookWeb"] do |nuspec|
	working_dir = build_config[:paths][:working]
    nuget_working_dir = "#{working_dir}NuGet/FacebookWeb/"
	
	FileUtils.rm_rf "#{nuget_working_dir}"
    mkdir "#{nuget_working_dir}"
    mkdir "#{nuget_working_dir}lib/"
	
	nuget_dirs = [ "lib/Net35/",
                   "lib/Net40/"]
        
    nuget_dirs.each do |d|
        mkdir "#{nuget_working_dir + d}"
        mkdir "#{nuget_working_dir + d}CodeContracts/"
    end
	
	output_path = "#{build_config[:paths][:output]}Release/" if build_config[:configuration] == :Release
    #output_path = "#{build_config[:paths][:output]}Debug/"   if build_config[:configuration] == :Debug
	
	[ "Facebook.Web.dll", "Facebook.Web.pdb", "Facebook.Web.XML" ].each do |f|
        # copy these 3 files of each different framework
        cp "#{output_path}Net35/#{f}", "#{nuget_working_dir}lib/Net35/"
        cp "#{output_path}Net40/#{f}", "#{nuget_working_dir}lib/Net40/"
    end
	
	[ "Facebook.Web.Contracts.dll", "Facebook.Web.Contracts.pdb" ].each do |f|
        # copy code contracts of each different framework
        cp "#{output_path}Net35/CodeContracts/#{f}", "#{nuget_working_dir}lib/Net35/CodeContracts/"
        cp "#{output_path}Net40/CodeContracts/#{f}", "#{nuget_working_dir}lib/Net40/CodeContracts/"
    end
	
	nuspec.id = "FacebookWeb"
	nuspec.version = "#{build_config[:version][:full]}"
<<<<<<< HEAD
	nuspec.authors = "#{build_config[:nuspec][:authors]}"
=======
	nuspec.authors = "Jim Zimmerman, Nathan Totten, Prabir Shrestha"
>>>>>>> fe9f8e17
	nuspec.description = "The Facebook C# SDK web component."
	nuspec.language = "en-US"
	nuspec.licenseUrl = "http://facebooksdk.codeplex.com/license"
	nuspec.requireLicenseAcceptance = true
	nuspec.projectUrl = "http://facebooksdk.codeplex.com"
	nuspec.tags = "Facebook"
	nuspec.dependency "Newtonsoft.Json", "#{build_config[:nuspec][:newtonsoft_json_version]}"
	nuspec.dependency "Facebook", "#{build_config[:version][:full]}"
	nuspec.output_file = "#{nuget_working_dir}/FacebookWeb.nuspec"
end

nugetpack :nuget_facebookweb => [:nuspec_facebookweb] do |nuget|
	nuget.command = "#{build_config[:paths][:nuget]}"
	nuget.nuspec  = "#{build_config[:paths][:working]}NuGet/FacebookWeb/FacebookWeb.nuspec"
	nuget.output  = "#{build_config[:paths][:working]}NuGet/"
end

nuspec :nuspec_facebookwebmvc => [:net40, "#{build_config[:paths][:working]}NuGet/FacebookWebMvc"] do |nuspec|
	working_dir = build_config[:paths][:working]
    nuget_working_dir = "#{working_dir}NuGet/FacebookWebMvc/"
	
	FileUtils.rm_rf "#{nuget_working_dir}"
    mkdir "#{nuget_working_dir}"
    mkdir "#{nuget_working_dir}lib/"
	
	nuget_dirs = [ "lib/Net40/"]
        
    nuget_dirs.each do |d|
        mkdir "#{nuget_working_dir + d}"
        mkdir "#{nuget_working_dir + d}CodeContracts/"
    end
	
	output_path = "#{build_config[:paths][:output]}Release/" if build_config[:configuration] == :Release
    #output_path = "#{build_config[:paths][:output]}Debug/"   if build_config[:configuration] == :Debug
	
	[ "Facebook.Web.Mvc.dll", "Facebook.Web.Mvc.pdb", "Facebook.Web.Mvc.XML" ].each do |f|
        # copy these 3 files of each different framework
        cp "#{output_path}Net40/#{f}", "#{nuget_working_dir}lib/Net40/"
    end
    
    [ "Facebook.Web.Mvc.Contracts.dll", "Facebook.Web.Mvc.Contracts.pdb" ].each do |f|
        # copy code contracts of each different framework
        cp "#{output_path}Net40/CodeContracts/#{f}", "#{nuget_working_dir}lib/Net40/CodeContracts/"
    end
	
	nuspec.id = "FacebookWebMvc"
	nuspec.version = "#{build_config[:version][:full]}"
<<<<<<< HEAD
	nuspec.authors = "#{build_config[:nuspec][:authors]}"
=======
	nuspec.authors = "Jim Zimmerman, Nathan Totten, Prabir Shrestha"
>>>>>>> fe9f8e17
	nuspec.description = "The Facebook C# SDK MVC component."
	nuspec.language = "en-US"
	nuspec.licenseUrl = "http://facebooksdk.codeplex.com/license"
	nuspec.requireLicenseAcceptance = true
	nuspec.projectUrl = "http://facebooksdk.codeplex.com"
	nuspec.tags = "Facebook"
	nuspec.dependency "Newtonsoft.Json", "#{build_config[:nuspec][:newtonsoft_json_version]}"
	nuspec.dependency "Facebook", "#{build_config[:version][:full]}"
	nuspec.dependency "FacebookWeb", "#{build_config[:version][:full]}"
	nuspec.output_file = "#{nuget_working_dir}/FacebookWebMvc.nuspec"
end

nugetpack :nuget_facebookwebmvc => [:nuspec_facebookwebmvc] do |nuget|
	nuget.command = "#{build_config[:paths][:nuget]}"
	nuget.nuspec  = "#{build_config[:paths][:working]}NuGet/FacebookWebMvc/FacebookWebMvc.nuspec"
	nuget.output  = "#{build_config[:paths][:working]}NuGet/"
end

nuspec :nuspec_facebookwebmvc2 => [:net35, :net40, "#{build_config[:paths][:working]}NuGet/FacebookWebMvc2"] do |nuspec|
	working_dir = build_config[:paths][:working]
    nuget_working_dir = "#{working_dir}NuGet/FacebookWebMvc2/"
	
	FileUtils.rm_rf "#{nuget_working_dir}"
    mkdir "#{nuget_working_dir}"
    mkdir "#{nuget_working_dir}lib/"
	
	nuget_dirs = [ "lib/Net35/",
                   "lib/Net40/"]
        
    nuget_dirs.each do |d|
        mkdir "#{nuget_working_dir + d}"
        mkdir "#{nuget_working_dir + d}CodeContracts/"
    end
	
	output_path = "#{build_config[:paths][:output]}Release/" if build_config[:configuration] == :Release
    #output_path = "#{build_config[:paths][:output]}Debug/"   if build_config[:configuration] == :Debug
	
	[ "Facebook.Web.Mvc2.dll", "Facebook.Web.Mvc2.pdb", "Facebook.Web.Mvc2.XML" ].each do |f|
        # copy these 3 files of each different framework
        cp "#{output_path}Net35/#{f}", "#{nuget_working_dir}lib/Net35/"
        cp "#{output_path}Net40/#{f}", "#{nuget_working_dir}lib/Net40/"
    end
    
    [ "Facebook.Web.Mvc2.Contracts.dll", "Facebook.Web.Mvc2.Contracts.pdb" ].each do |f|
        # copy code contracts of each different framework
        cp "#{output_path}Net35/CodeContracts/#{f}", "#{nuget_working_dir}lib/Net35/CodeContracts/"
        cp "#{output_path}Net40/CodeContracts/#{f}", "#{nuget_working_dir}lib/Net40/CodeContracts/"
    end
	
	nuspec.id = "FacebookWebMvc2"
	nuspec.version = "#{build_config[:version][:full]}"
	nuspec.authors = "Jim Zimmerman, Nathan Totten, Prabir Shrestha"
	nuspec.description = "The Facebook C# SDK MVC component."
	nuspec.language = "en-US"
	nuspec.licenseUrl = "http://facebooksdk.codeplex.com/license"
	nuspec.requireLicenseAcceptance = true
	nuspec.projectUrl = "http://facebooksdk.codeplex.com"
	nuspec.tags = "Facebook"
	nuspec.dependency "Newtonsoft.Json", "4.0.1"
	nuspec.dependency "Facebook", "#{build_config[:version][:full]}"
	nuspec.dependency "FacebookWeb", "#{build_config[:version][:full]}"
	nuspec.output_file = "#{nuget_working_dir}/FacebookWebMvc.nuspec"
end

nugetpack :nuget_facebookwebmvc2 => [:nuspec_facebookwebmvc] do |nuget|
	nuget.command = "#{build_config[:paths][:nuget]}"
	nuget.nuspec  = "#{build_config[:paths][:working]}NuGet/FacebookWebMvc2/FacebookWebMvc2.nuspec"
	nuget.output  = "#{build_config[:paths][:working]}NuGet/"
end

desc "Build help documentation"
msbuild :docs => [:net40] do |msb|
    msb.properties :configuration => build_config[:configuration]
    msb.properties :DocumentationSourcePath => "#{build_config[:paths][:output]}Release/Net40/" if build_config[:configuration] = :Release
    #msb.properties :DocumentationSourcePath => "#{build_config[:paths][:output]}Debug/Net40/" if build_config[:configuration] = :Debug
    msb.solution = build_config[:sln][:shfb]
    msb.targets [:Clean,:Rebuild]
    msb.properties
end

msbuild :clean_docs do |msb|
    msb.properties :configuration => build_config[:configuration]
    msb.properties :DocumentationSourcePath => "#{build_config[:paths][:output]}Release/Net40/" if build_config[:configuration] = :Release
    #msb.properties :DocumentationSourcePath => "#{build_config[:paths][:output]}Debug/Net40/" if build_config[:configuration] = :Debug                   
    msb.solution = build_config[:sln][:shfb]
    msb.targets [:Clean]
    msb.properties
end

desc "Build All Librarires (default)"
task :libs => [:net35, :net40, :sl4,:wp7]

desc "Clean All"
task :clean => [:clean_net35, :clean_net40, :clean_sl4, :clean_wp7] do
    FileUtils.rm_rf build_config[:paths][:output]
    FileUtils.rm_rf build_config[:paths][:working]
    FileUtils.rm_rf build_config[:paths][:dist]    
end

task :nuget => [:nuget_facebook,:nuget_facebookweb,:nuget_facebookwebmvc]

directory "#{build_config[:paths][:dist]}"
directory "#{build_config[:paths][:dist]}NuGet"

task :dist_prepare => [] do
	rm_rf "#{build_config[:paths][:dist]}"
    mkdir "#{build_config[:paths][:dist]}"

	rm_rf "#{build_config[:paths][:working]}/"
	mkdir "#{build_config[:paths][:working]}"
end

desc "Create zip archive of the source files"
task :dist_source => [:dist_prepare] do
   src_archive_name = "#{build_config[:paths][:dist]}#{PROJECT_NAME_SAFE}-#{build_config[:version][:long]}.src.zip"
   if (build_config[:vcs][:name] = 'git') then
    sh "git archive HEAD --format=zip > \"#{src_archive_name}\""
   elsif (build_config[:vcs][:name] = 'hg') then
    sh "hg archive -tzip \"#{src_archive_name}\""
   end
end

desc "Create distribution packages"
task :dist => [:libs, :nuget, :docs] do
    rm_rf "#{build_config[:paths][:dist]}"
    mkdir "#{build_config[:paths][:dist]}"
    
    rm_rf "#{build_config[:paths][:working]}Bin/"
    FileUtils.cp_r "#{build_config[:paths][:output]}Release", "#{build_config[:paths][:working]}Bin/"
    
    Find.find("#{build_config[:paths][:working]}Bin/.") do |f|
        ext = File.extname(f)
        if ext == '.sdf' or ext == '.old' then
            rm f
        end
    end
    
   sh "#{build_config[:paths][:tools]}7-zip/7za.exe a -tzip -r \"#{build_config[:paths][:dist]}#{PROJECT_NAME_SAFE}-#{build_config[:version][:long]}.bin.zip\" \"#{build_config[:paths][:working]}Bin/*\""
   
   sh "#{build_config[:paths][:tools]}7-zip/7za.exe a -tzip -r \"#{build_config[:paths][:dist]}#{PROJECT_NAME_SAFE}-#{build_config[:version][:long]}.docs.zip\" \"#{build_config[:paths][:working]}Documentation/*\""
   cp "#{build_config[:paths][:working]}Documentation/Documentation.chm", "#{build_config[:paths][:dist]}#{PROJECT_NAME_SAFE}-#{build_config[:version][:long]}.chm"
    
   sh "#{build_config[:paths][:tools]}7-zip/7za.exe a -tzip \"#{build_config[:paths][:dist]}#{PROJECT_NAME_SAFE}-#{build_config[:version][:long]}.nuget.packages.zip\" \"#{build_config[:paths][:working]}NuGet/*.nupkg\""
   sh "#{build_config[:paths][:tools]}7-zip/7za.exe a -tzip \"#{build_config[:paths][:dist]}#{PROJECT_NAME_SAFE}-#{build_config[:version][:long]}.nuget.nuspec.zip\" \"#{build_config[:paths][:working]}NuGet/*\" -x!*.nupkg"
   
   src_archive_name = "#{build_config[:paths][:dist]}#{PROJECT_NAME_SAFE}-#{build_config[:version][:long]}.src.zip"
   if (build_config[:vcs][:name] = 'git') then
    sh "git archive HEAD --format=zip > \"#{src_archive_name}\""
   elsif (build_config[:vcs][:name] = 'hg') then
    sh "hg archive -tzip \"#{src_archive_name}\""
   end
    
end

assemblyinfo :assemblyinfo_facebook do |asm|
	asm.output_file = "#{build_config[:paths][:src]}Facebook/Properties/AssemblyInfo.cs"
	asm.version = build_config[:version][:full]
	asm.title = "Facebook"
	asm.description = "Facebook C\# SDK"
	asm.product_name = "Facebook C\# SDK"
	asm.company_name = "Facebook C\# SDK"
	asm.copyright = "Microsoft Public License (Ms-PL)"
	asm.com_visible = false
end

assemblyinfo :assemblyinfo_facebookweb do |asm|
	asm.output_file = "#{build_config[:paths][:src]}Facebook.Web/Properties/AssemblyInfo.cs"
	asm.version = build_config[:version][:full]
	asm.title = "Facebook.Web"
	asm.description = "Facebook C\# SDK"
	asm.product_name = "Facebook C\# SDK"
	asm.company_name = "Facebook C\# SDK"
	asm.copyright = "Microsoft Public License (Ms-PL)"
	asm.com_visible = false
end

assemblyinfo :assemblyinfo_facebookwebmvc do |asm|
	asm.output_file = "#{build_config[:paths][:src]}Facebook.Web.Mvc/Properties/AssemblyInfo.cs"
	asm.version = build_config[:version][:full]
	asm.title = "Facebook.Web.Mvc"
	asm.description = "Facebook C\# SDK"
	asm.product_name = "Facebook C\# SDK"
	asm.company_name = "Facebook C\# SDK"
	asm.copyright = "Microsoft Public License (Ms-PL)"
	asm.com_visible = false
end<|MERGE_RESOLUTION|>--- conflicted
+++ resolved
@@ -1,537 +1,503 @@
-require File.join(File.dirname(__FILE__), 'Build/albacore/albacore.rb')
-require 'find'
-require 'fileutils'
-
-task :default => [:libs]
-
-PROJECT_NAME      = "Facebook C# SDK"
-PROJECT_NAME_SAFE = "FacebookSDK"
-LOG               = false                # TODO: enable albacore logging from ENV
-#ENV['NIGHTLY']    = 'false'
-
-build_config = nil
-
-task :configure do
-    # do configuration stuffs here
-    Albacore.configure do |config|
-        config.log_level = :verbose if LOG
-    end
-    
-    root_path    = "#{File.dirname(__FILE__)}/"
-    base_version = 0
-    
-    File.open("#{root_path}VERSION",'r') do |f|
-        base_version = f.gets.chomp
-    end
-    
-    build_config = {
-        :log    => LOG,
-        :paths  => {
-            :root    => root_path,
-            :src     => "#{root_path}Source/",
-            :output  => "#{root_path}Bin/",
-            :build   => "#{root_path}Build/",
-            :dist    => "#{root_path}Dist/",
-            :tools   => "#{root_path}Tools/",
-            :working => "#{root_path}Working/",
-            :doc     => "#{root_path}Doc/",
-            :packages=> '',
-            :nuget   => ''
-        },
-        :version => {
-			:base => "#{base_version}",
-            :full => "#{base_version}",
-            :long => "#{base_version}"
-		},
-        :vcs => { # version control system
-			:name         => '',		# version control name
-			:rev_id       => '',		# revision number
-            :short_rev_id => ''         # short revision id
-		},        
-        :ci => {
-			:build_number_param_name => 'BUILD_NUMBER',
-            :is_nightly              => true,
-            :build_number            => 0
-		},
-        :configuration => :Release,
-        :sln => {
-            :wp7         => '',
-            :sl4         => '',
-            :net40		 => '',
-            :net35		 => '',
-            :shfb        => '', # sandcastle help file builder doc project
-        },
-        :nuspec => {
-            :authors                 => "Jim Zimmerman, Nathan Totten",
-            :newtonsoft_json_version => "4.0.1"
-        }
-    }
-    
-    build_config[:paths][:packages]  = "#{build_config[:paths][:src]}packages/"
-    build_config[:paths][:nuget]  = "#{build_config[:paths][:packages]}NuGet.CommandLine.1.0.11220.26/Tools/NuGet.exe"
-        
-    build_config[:sln][:wp7]         = "#{build_config[:paths][:src]}Facebook-WP7.sln"
-    build_config[:sln][:sl4]         = "#{build_config[:paths][:src]}Facebook-SL4.sln"
-    build_config[:sln][:net40]		 = "#{build_config[:paths][:src]}Facebook-Net40.sln"
-    build_config[:sln][:net35]		 = "#{build_config[:paths][:src]}Facebook-Net35.sln"
-    build_config[:sln][:shfb]        = "#{build_config[:paths][:doc]}doc.shfbproj"
-    
-    begin
-        build_config[:vcs][:rev_id] = `hg id -i`.chomp.chop # remove the +
-        build_config[:vcs][:name] = 'hg'
-        build_config[:vcs][:short_rev_id] = build_config[:vcs][:rev_id]
-	rescue    
-	end
-    
-    if(build_config[:vcs][:rev_id].length==0) then
-        # if mercurial fails try git
-        begin
-            build_config[:vcs][:rev_id]	= `git log -1 --pretty=format:%H`.chomp
-		    build_config[:vcs][:name] = 'git'
-            build_config[:vcs][:short_rev_id] = build_config[:vcs][:rev_id][0..7]
-        rescue
-        end
-    end
-    
-    build_config[:ci][:is_nightly]   = ENV['NIGHTLY'].nil? ? true : ENV['NIGHTLY'].match(/(true|1)$/i) != nil
-    build_config[:ci][:build_number] = ENV[build_config[:ci][:build_number_param_name]] || 0
-    
-    build_config[:version][:full] = "#{build_config[:version][:base]}.#{build_config[:ci][:build_number]}"
-    
-    if(build_config[:ci][:is_nightly])
-        build_config[:version][:long] = "#{build_config[:version][:full]}-nightly-#{build_config[:vcs][:short_rev_id]}"
-    else
-        build_config[:version][:long] = "#{build_config[:version][:full]}-#{build_config[:vcs][:short_rev_id]}"        
-    end
-    
-	puts build_config if build_config[:log]
-	puts
-    puts "     Project Name: #{PROJECT_NAME}"
-	puts "Safe Project Name: #{PROJECT_NAME_SAFE}"
-    puts "          Version: #{build_config[:version][:full]} (#{build_config[:version][:long]})"
-    puts "     Base Version: #{build_config[:version][:base]}"
-    print "  CI Build Number: #{build_config[:ci][:build_number]}"
-    print " (not running under CI mode)" if build_config[:ci][:build_number] == 0
-    puts
-	puts "        Root Path: #{build_config[:paths][:root]}"
-    puts
-	puts "              VCS: #{build_config[:vcs][:name]}"
-	print "      Revision ID: #{build_config[:vcs][:rev_id]}"
-	print "  (#{build_config[:vcs][:short_rev_id]})" if build_config[:vcs][:name] == 'git'
-	puts	
-	puts
-    
-end
-
-Rake::Task["configure"].invoke
-
-desc "Build .NET 4 binaries"
-msbuild :net40 => [:clean_net40,:assemblyinfo_facebook,:assemblyinfo_facebookweb,:assemblyinfo_facebookwebmvc] do |msb|
-    msb.properties :configuration => build_config[:configuration]
-    msb.solution = build_config[:sln][:net40]
-    msb.targets :Build
-end
-
-msbuild :clean_net40 do |msb|
-    msb.properties :configuration => build_config[:configuration]
-    msb.solution = build_config[:sln][:net40]
-    msb.targets :Clean
-end
-
-desc "Build .NET 3.5 binaries"
-msbuild :net35 => [:clean_net35,:assemblyinfo_facebook,:assemblyinfo_facebookweb,:assemblyinfo_facebookwebmvc] do |msb|
-    msb.properties :configuration => build_config[:configuration]
-    msb.solution = build_config[:sln][:net35]
-    msb.targets :Build
-    #msb.use :net35
-end
-
-# compile .net 3.5 libraries using msbuild 4.0 in order to generate the code contract libraries.
-# seems like if we use .net 3.5, it does not generate the code contracts.
-msbuild :clean_net35 do |msb|
-    msb.properties :configuration => build_config[:configuration]
-    msb.solution = build_config[:sln][:net35]
-    msb.targets :Clean
-    #msb.use :net35
-end
-
-desc "Build Silverlight 4 binaries"
-msbuild :sl4 => [:clean_sl4,:assemblyinfo_facebook] do |msb|
-    msb.properties :configuration => build_config[:configuration]
-    msb.solution = build_config[:sln][:sl4]
-    msb.targets :Build
-end
-
-msbuild :clean_sl4 do |msb|
-    msb.properties :configuration => build_config[:configuration]
-    msb.solution = build_config[:sln][:sl4]
-    msb.targets :Clean
-	# bug caused by code contracts
-	FileUtils.rm_rf "#{build_config[:paths][:src]}Facebook/obj/"
-end
-
-desc "Build Windows Phone 7 binaries"
-msbuild :wp7 => [:clean_wp7,:assemblyinfo_facebook] do |msb|
-   msb.properties :configuration => build_config[:configuration]
-   msb.solution = build_config[:sln][:wp7]
-   msb.use :net40
-   msb.targets :Build
-end
-
-msbuild :clean_wp7 do |msb|
-   msb.properties :configuration => build_config[:configuration]
-   msb.solution = build_config[:sln][:wp7]
-   msb.use :net40
-   msb.targets :Clean
-end
-
-directory "#{build_config[:paths][:working]}"
-directory "#{build_config[:paths][:working]}NuGet/Facebook"
-directory "#{build_config[:paths][:working]}NuGet/FacebookWeb"
-directory "#{build_config[:paths][:working]}NuGet/FacebookWebMvc"
-directory "#{build_config[:paths][:working]}NuGet/FacebookWebMvc2"
-
-nuspec :nuspec_facebook => [:net35, :net40, :sl4,:wp7,"#{build_config[:paths][:working]}NuGet/Facebook"] do |nuspec|
-	working_dir = build_config[:paths][:working]
-    nuget_working_dir = "#{working_dir}NuGet/Facebook/"
-	
-	FileUtils.rm_rf "#{nuget_working_dir}"
-    mkdir "#{nuget_working_dir}"
-    mkdir "#{nuget_working_dir}lib/"
-	
-	nuget_dirs = [ "lib/Net35/",
-                   "lib/Net40/",
-                   "lib/SL4/",
-                   "lib/WP7/" ]
-        
-    nuget_dirs.each do |d|
-        mkdir "#{nuget_working_dir + d}"
-        mkdir "#{nuget_working_dir + d}CodeContracts/"
-    end
-	
-	output_path = "#{build_config[:paths][:output]}Release/" if build_config[:configuration] == :Release
-    #output_path = "#{build_config[:paths][:output]}Debug/"   if build_config[:configuration] == :Debug
-	
-	[ "Facebook.dll", "Facebook.pdb", "Facebook.XML" ].each do |f|
-        # copy these 3 files of each different framework
-        cp "#{output_path}Net35/#{f}", "#{nuget_working_dir}lib/Net35/"
-        cp "#{output_path}Net40/#{f}", "#{nuget_working_dir}lib/Net40/"
-        cp "#{output_path}SL4/#{f}", "#{nuget_working_dir}lib/SL4/"
-        cp "#{output_path}WP7/#{f}", "#{nuget_working_dir}lib/WP7/"
-    end
-	
-	# temporarily copy Json.Net for SL and WP7
-    cp "#{output_path}SL4/Newtonsoft.Json.Silverlight.dll", "#{nuget_working_dir}lib/SL4/"
-    cp "#{output_path}SL4/Newtonsoft.Json.Silverlight.pdb", "#{nuget_working_dir}lib/SL4/"
-    cp "#{output_path}SL4/Newtonsoft.Json.Silverlight.xml", "#{nuget_working_dir}lib/SL4/"
-    cp "#{output_path}WP7/Newtonsoft.Json.WindowsPhone.dll", "#{nuget_working_dir}lib/WP7/"
-    cp "#{output_path}WP7/Newtonsoft.Json.WindowsPhone.pdb", "#{nuget_working_dir}lib/WP7/"
-    cp "#{output_path}WP7/Newtonsoft.Json.WindowsPhone.xml", "#{nuget_working_dir}lib/WP7/"
-    
-	[ "Facebook.Contracts.dll", "Facebook.Contracts.pdb" ].each do |f|
-        # copy code contracts of each different framework
-        cp "#{output_path}Net35/CodeContracts/#{f}", "#{nuget_working_dir}lib/Net35/CodeContracts/"
-        cp "#{output_path}Net40/CodeContracts/#{f}", "#{nuget_working_dir}lib/Net40/CodeContracts/"
-        cp "#{output_path}SL4/CodeContracts/#{f}", "#{nuget_working_dir}lib/SL4/CodeContracts/"
-        cp "#{output_path}WP7/CodeContracts/#{f}", "#{nuget_working_dir}lib/WP7/CodeContracts/"
-    end
-	
-	nuspec.id = "Facebook"
-	nuspec.version = "#{build_config[:version][:full]}"
-<<<<<<< HEAD
-	nuspec.authors = "#{build_config[:nuspec][:authors]}"
-=======
-	nuspec.authors = "Jim Zimmerman, Nathan Totten, Prabir Shrestha"
->>>>>>> fe9f8e17
-	nuspec.description = "The Facebook C# SDK core."
-	nuspec.language = "en-US"
-	nuspec.licenseUrl = "http://facebooksdk.codeplex.com/license"
-	nuspec.requireLicenseAcceptance = true
-	nuspec.projectUrl = "http://facebooksdk.codeplex.com"
-	nuspec.tags = "Facebook"
-	nuspec.dependency "Newtonsoft.Json", "#{build_config[:nuspec][:newtonsoft_json_version]}"
-	nuspec.output_file = "#{nuget_working_dir}/Facebook.nuspec"
-end
-
-nugetpack :nuget_facebook => [:nuspec_facebook] do |nuget|
-	nuget.command = "#{build_config[:paths][:nuget]}"
-	nuget.nuspec  = "#{build_config[:paths][:working]}NuGet/Facebook/Facebook.nuspec"
-	nuget.output  = "#{build_config[:paths][:working]}NuGet/"
-end
-
-nuspec :nuspec_facebookweb => [:net35, :net40, "#{build_config[:paths][:working]}NuGet/FacebookWeb"] do |nuspec|
-	working_dir = build_config[:paths][:working]
-    nuget_working_dir = "#{working_dir}NuGet/FacebookWeb/"
-	
-	FileUtils.rm_rf "#{nuget_working_dir}"
-    mkdir "#{nuget_working_dir}"
-    mkdir "#{nuget_working_dir}lib/"
-	
-	nuget_dirs = [ "lib/Net35/",
-                   "lib/Net40/"]
-        
-    nuget_dirs.each do |d|
-        mkdir "#{nuget_working_dir + d}"
-        mkdir "#{nuget_working_dir + d}CodeContracts/"
-    end
-	
-	output_path = "#{build_config[:paths][:output]}Release/" if build_config[:configuration] == :Release
-    #output_path = "#{build_config[:paths][:output]}Debug/"   if build_config[:configuration] == :Debug
-	
-	[ "Facebook.Web.dll", "Facebook.Web.pdb", "Facebook.Web.XML" ].each do |f|
-        # copy these 3 files of each different framework
-        cp "#{output_path}Net35/#{f}", "#{nuget_working_dir}lib/Net35/"
-        cp "#{output_path}Net40/#{f}", "#{nuget_working_dir}lib/Net40/"
-    end
-	
-	[ "Facebook.Web.Contracts.dll", "Facebook.Web.Contracts.pdb" ].each do |f|
-        # copy code contracts of each different framework
-        cp "#{output_path}Net35/CodeContracts/#{f}", "#{nuget_working_dir}lib/Net35/CodeContracts/"
-        cp "#{output_path}Net40/CodeContracts/#{f}", "#{nuget_working_dir}lib/Net40/CodeContracts/"
-    end
-	
-	nuspec.id = "FacebookWeb"
-	nuspec.version = "#{build_config[:version][:full]}"
-<<<<<<< HEAD
-	nuspec.authors = "#{build_config[:nuspec][:authors]}"
-=======
-	nuspec.authors = "Jim Zimmerman, Nathan Totten, Prabir Shrestha"
->>>>>>> fe9f8e17
-	nuspec.description = "The Facebook C# SDK web component."
-	nuspec.language = "en-US"
-	nuspec.licenseUrl = "http://facebooksdk.codeplex.com/license"
-	nuspec.requireLicenseAcceptance = true
-	nuspec.projectUrl = "http://facebooksdk.codeplex.com"
-	nuspec.tags = "Facebook"
-	nuspec.dependency "Newtonsoft.Json", "#{build_config[:nuspec][:newtonsoft_json_version]}"
-	nuspec.dependency "Facebook", "#{build_config[:version][:full]}"
-	nuspec.output_file = "#{nuget_working_dir}/FacebookWeb.nuspec"
-end
-
-nugetpack :nuget_facebookweb => [:nuspec_facebookweb] do |nuget|
-	nuget.command = "#{build_config[:paths][:nuget]}"
-	nuget.nuspec  = "#{build_config[:paths][:working]}NuGet/FacebookWeb/FacebookWeb.nuspec"
-	nuget.output  = "#{build_config[:paths][:working]}NuGet/"
-end
-
-nuspec :nuspec_facebookwebmvc => [:net40, "#{build_config[:paths][:working]}NuGet/FacebookWebMvc"] do |nuspec|
-	working_dir = build_config[:paths][:working]
-    nuget_working_dir = "#{working_dir}NuGet/FacebookWebMvc/"
-	
-	FileUtils.rm_rf "#{nuget_working_dir}"
-    mkdir "#{nuget_working_dir}"
-    mkdir "#{nuget_working_dir}lib/"
-	
-	nuget_dirs = [ "lib/Net40/"]
-        
-    nuget_dirs.each do |d|
-        mkdir "#{nuget_working_dir + d}"
-        mkdir "#{nuget_working_dir + d}CodeContracts/"
-    end
-	
-	output_path = "#{build_config[:paths][:output]}Release/" if build_config[:configuration] == :Release
-    #output_path = "#{build_config[:paths][:output]}Debug/"   if build_config[:configuration] == :Debug
-	
-	[ "Facebook.Web.Mvc.dll", "Facebook.Web.Mvc.pdb", "Facebook.Web.Mvc.XML" ].each do |f|
-        # copy these 3 files of each different framework
-        cp "#{output_path}Net40/#{f}", "#{nuget_working_dir}lib/Net40/"
-    end
-    
-    [ "Facebook.Web.Mvc.Contracts.dll", "Facebook.Web.Mvc.Contracts.pdb" ].each do |f|
-        # copy code contracts of each different framework
-        cp "#{output_path}Net40/CodeContracts/#{f}", "#{nuget_working_dir}lib/Net40/CodeContracts/"
-    end
-	
-	nuspec.id = "FacebookWebMvc"
-	nuspec.version = "#{build_config[:version][:full]}"
-<<<<<<< HEAD
-	nuspec.authors = "#{build_config[:nuspec][:authors]}"
-=======
-	nuspec.authors = "Jim Zimmerman, Nathan Totten, Prabir Shrestha"
->>>>>>> fe9f8e17
-	nuspec.description = "The Facebook C# SDK MVC component."
-	nuspec.language = "en-US"
-	nuspec.licenseUrl = "http://facebooksdk.codeplex.com/license"
-	nuspec.requireLicenseAcceptance = true
-	nuspec.projectUrl = "http://facebooksdk.codeplex.com"
-	nuspec.tags = "Facebook"
-	nuspec.dependency "Newtonsoft.Json", "#{build_config[:nuspec][:newtonsoft_json_version]}"
-	nuspec.dependency "Facebook", "#{build_config[:version][:full]}"
-	nuspec.dependency "FacebookWeb", "#{build_config[:version][:full]}"
-	nuspec.output_file = "#{nuget_working_dir}/FacebookWebMvc.nuspec"
-end
-
-nugetpack :nuget_facebookwebmvc => [:nuspec_facebookwebmvc] do |nuget|
-	nuget.command = "#{build_config[:paths][:nuget]}"
-	nuget.nuspec  = "#{build_config[:paths][:working]}NuGet/FacebookWebMvc/FacebookWebMvc.nuspec"
-	nuget.output  = "#{build_config[:paths][:working]}NuGet/"
-end
-
-nuspec :nuspec_facebookwebmvc2 => [:net35, :net40, "#{build_config[:paths][:working]}NuGet/FacebookWebMvc2"] do |nuspec|
-	working_dir = build_config[:paths][:working]
-    nuget_working_dir = "#{working_dir}NuGet/FacebookWebMvc2/"
-	
-	FileUtils.rm_rf "#{nuget_working_dir}"
-    mkdir "#{nuget_working_dir}"
-    mkdir "#{nuget_working_dir}lib/"
-	
-	nuget_dirs = [ "lib/Net35/",
-                   "lib/Net40/"]
-        
-    nuget_dirs.each do |d|
-        mkdir "#{nuget_working_dir + d}"
-        mkdir "#{nuget_working_dir + d}CodeContracts/"
-    end
-	
-	output_path = "#{build_config[:paths][:output]}Release/" if build_config[:configuration] == :Release
-    #output_path = "#{build_config[:paths][:output]}Debug/"   if build_config[:configuration] == :Debug
-	
-	[ "Facebook.Web.Mvc2.dll", "Facebook.Web.Mvc2.pdb", "Facebook.Web.Mvc2.XML" ].each do |f|
-        # copy these 3 files of each different framework
-        cp "#{output_path}Net35/#{f}", "#{nuget_working_dir}lib/Net35/"
-        cp "#{output_path}Net40/#{f}", "#{nuget_working_dir}lib/Net40/"
-    end
-    
-    [ "Facebook.Web.Mvc2.Contracts.dll", "Facebook.Web.Mvc2.Contracts.pdb" ].each do |f|
-        # copy code contracts of each different framework
-        cp "#{output_path}Net35/CodeContracts/#{f}", "#{nuget_working_dir}lib/Net35/CodeContracts/"
-        cp "#{output_path}Net40/CodeContracts/#{f}", "#{nuget_working_dir}lib/Net40/CodeContracts/"
-    end
-	
-	nuspec.id = "FacebookWebMvc2"
-	nuspec.version = "#{build_config[:version][:full]}"
-	nuspec.authors = "Jim Zimmerman, Nathan Totten, Prabir Shrestha"
-	nuspec.description = "The Facebook C# SDK MVC component."
-	nuspec.language = "en-US"
-	nuspec.licenseUrl = "http://facebooksdk.codeplex.com/license"
-	nuspec.requireLicenseAcceptance = true
-	nuspec.projectUrl = "http://facebooksdk.codeplex.com"
-	nuspec.tags = "Facebook"
-	nuspec.dependency "Newtonsoft.Json", "4.0.1"
-	nuspec.dependency "Facebook", "#{build_config[:version][:full]}"
-	nuspec.dependency "FacebookWeb", "#{build_config[:version][:full]}"
-	nuspec.output_file = "#{nuget_working_dir}/FacebookWebMvc.nuspec"
-end
-
-nugetpack :nuget_facebookwebmvc2 => [:nuspec_facebookwebmvc] do |nuget|
-	nuget.command = "#{build_config[:paths][:nuget]}"
-	nuget.nuspec  = "#{build_config[:paths][:working]}NuGet/FacebookWebMvc2/FacebookWebMvc2.nuspec"
-	nuget.output  = "#{build_config[:paths][:working]}NuGet/"
-end
-
-desc "Build help documentation"
-msbuild :docs => [:net40] do |msb|
-    msb.properties :configuration => build_config[:configuration]
-    msb.properties :DocumentationSourcePath => "#{build_config[:paths][:output]}Release/Net40/" if build_config[:configuration] = :Release
-    #msb.properties :DocumentationSourcePath => "#{build_config[:paths][:output]}Debug/Net40/" if build_config[:configuration] = :Debug
-    msb.solution = build_config[:sln][:shfb]
-    msb.targets [:Clean,:Rebuild]
-    msb.properties
-end
-
-msbuild :clean_docs do |msb|
-    msb.properties :configuration => build_config[:configuration]
-    msb.properties :DocumentationSourcePath => "#{build_config[:paths][:output]}Release/Net40/" if build_config[:configuration] = :Release
-    #msb.properties :DocumentationSourcePath => "#{build_config[:paths][:output]}Debug/Net40/" if build_config[:configuration] = :Debug                   
-    msb.solution = build_config[:sln][:shfb]
-    msb.targets [:Clean]
-    msb.properties
-end
-
-desc "Build All Librarires (default)"
-task :libs => [:net35, :net40, :sl4,:wp7]
-
-desc "Clean All"
-task :clean => [:clean_net35, :clean_net40, :clean_sl4, :clean_wp7] do
-    FileUtils.rm_rf build_config[:paths][:output]
-    FileUtils.rm_rf build_config[:paths][:working]
-    FileUtils.rm_rf build_config[:paths][:dist]    
-end
-
-task :nuget => [:nuget_facebook,:nuget_facebookweb,:nuget_facebookwebmvc]
-
-directory "#{build_config[:paths][:dist]}"
-directory "#{build_config[:paths][:dist]}NuGet"
-
-task :dist_prepare => [] do
-	rm_rf "#{build_config[:paths][:dist]}"
-    mkdir "#{build_config[:paths][:dist]}"
-
-	rm_rf "#{build_config[:paths][:working]}/"
-	mkdir "#{build_config[:paths][:working]}"
-end
-
-desc "Create zip archive of the source files"
-task :dist_source => [:dist_prepare] do
-   src_archive_name = "#{build_config[:paths][:dist]}#{PROJECT_NAME_SAFE}-#{build_config[:version][:long]}.src.zip"
-   if (build_config[:vcs][:name] = 'git') then
-    sh "git archive HEAD --format=zip > \"#{src_archive_name}\""
-   elsif (build_config[:vcs][:name] = 'hg') then
-    sh "hg archive -tzip \"#{src_archive_name}\""
-   end
-end
-
-desc "Create distribution packages"
-task :dist => [:libs, :nuget, :docs] do
-    rm_rf "#{build_config[:paths][:dist]}"
-    mkdir "#{build_config[:paths][:dist]}"
-    
-    rm_rf "#{build_config[:paths][:working]}Bin/"
-    FileUtils.cp_r "#{build_config[:paths][:output]}Release", "#{build_config[:paths][:working]}Bin/"
-    
-    Find.find("#{build_config[:paths][:working]}Bin/.") do |f|
-        ext = File.extname(f)
-        if ext == '.sdf' or ext == '.old' then
-            rm f
-        end
-    end
-    
-   sh "#{build_config[:paths][:tools]}7-zip/7za.exe a -tzip -r \"#{build_config[:paths][:dist]}#{PROJECT_NAME_SAFE}-#{build_config[:version][:long]}.bin.zip\" \"#{build_config[:paths][:working]}Bin/*\""
-   
-   sh "#{build_config[:paths][:tools]}7-zip/7za.exe a -tzip -r \"#{build_config[:paths][:dist]}#{PROJECT_NAME_SAFE}-#{build_config[:version][:long]}.docs.zip\" \"#{build_config[:paths][:working]}Documentation/*\""
-   cp "#{build_config[:paths][:working]}Documentation/Documentation.chm", "#{build_config[:paths][:dist]}#{PROJECT_NAME_SAFE}-#{build_config[:version][:long]}.chm"
-    
-   sh "#{build_config[:paths][:tools]}7-zip/7za.exe a -tzip \"#{build_config[:paths][:dist]}#{PROJECT_NAME_SAFE}-#{build_config[:version][:long]}.nuget.packages.zip\" \"#{build_config[:paths][:working]}NuGet/*.nupkg\""
-   sh "#{build_config[:paths][:tools]}7-zip/7za.exe a -tzip \"#{build_config[:paths][:dist]}#{PROJECT_NAME_SAFE}-#{build_config[:version][:long]}.nuget.nuspec.zip\" \"#{build_config[:paths][:working]}NuGet/*\" -x!*.nupkg"
-   
-   src_archive_name = "#{build_config[:paths][:dist]}#{PROJECT_NAME_SAFE}-#{build_config[:version][:long]}.src.zip"
-   if (build_config[:vcs][:name] = 'git') then
-    sh "git archive HEAD --format=zip > \"#{src_archive_name}\""
-   elsif (build_config[:vcs][:name] = 'hg') then
-    sh "hg archive -tzip \"#{src_archive_name}\""
-   end
-    
-end
-
-assemblyinfo :assemblyinfo_facebook do |asm|
-	asm.output_file = "#{build_config[:paths][:src]}Facebook/Properties/AssemblyInfo.cs"
-	asm.version = build_config[:version][:full]
-	asm.title = "Facebook"
-	asm.description = "Facebook C\# SDK"
-	asm.product_name = "Facebook C\# SDK"
-	asm.company_name = "Facebook C\# SDK"
-	asm.copyright = "Microsoft Public License (Ms-PL)"
-	asm.com_visible = false
-end
-
-assemblyinfo :assemblyinfo_facebookweb do |asm|
-	asm.output_file = "#{build_config[:paths][:src]}Facebook.Web/Properties/AssemblyInfo.cs"
-	asm.version = build_config[:version][:full]
-	asm.title = "Facebook.Web"
-	asm.description = "Facebook C\# SDK"
-	asm.product_name = "Facebook C\# SDK"
-	asm.company_name = "Facebook C\# SDK"
-	asm.copyright = "Microsoft Public License (Ms-PL)"
-	asm.com_visible = false
-end
-
-assemblyinfo :assemblyinfo_facebookwebmvc do |asm|
-	asm.output_file = "#{build_config[:paths][:src]}Facebook.Web.Mvc/Properties/AssemblyInfo.cs"
-	asm.version = build_config[:version][:full]
-	asm.title = "Facebook.Web.Mvc"
-	asm.description = "Facebook C\# SDK"
-	asm.product_name = "Facebook C\# SDK"
-	asm.company_name = "Facebook C\# SDK"
-	asm.copyright = "Microsoft Public License (Ms-PL)"
-	asm.com_visible = false
+require File.join(File.dirname(__FILE__), 'Build/albacore/albacore.rb')
+require 'find'
+require 'fileutils'
+
+task :default => [:libs]
+
+PROJECT_NAME      = "Facebook C# SDK"
+PROJECT_NAME_SAFE = "FacebookSDK"
+LOG               = false                # TODO: enable albacore logging from ENV
+#ENV['NIGHTLY']    = 'false'
+
+build_config = nil
+
+task :configure do
+   # do configuration stuffs here
+   Albacore.configure do |config|
+       config.log_level = :verbose if LOG
+   end
+   
+   root_path    = "#{File.dirname(__FILE__)}/"
+   base_version = 0
+   
+   File.open("#{root_path}VERSION",'r') do |f|
+       base_version = f.gets.chomp
+   end
+   
+   build_config = {
+       :log    => LOG,
+       :paths  => {
+           :root    => root_path,
+           :src     => "#{root_path}Source/",
+           :output  => "#{root_path}Bin/",
+           :build   => "#{root_path}Build/",
+           :dist    => "#{root_path}Dist/",
+           :tools   => "#{root_path}Tools/",
+           :working => "#{root_path}Working/",
+           :doc     => "#{root_path}Doc/",
+           :packages=> '',
+           :nuget   => ''
+       },
+       :version => {
+            :base => "#{base_version}",
+           :full => "#{base_version}",
+           :long => "#{base_version}"
+        },
+       :vcs => { # version control system
+            :name         => '',        # version control name
+            :rev_id       => '',        # revision number
+           :short_rev_id => ''         # short revision id
+        },        
+       :ci => {
+            :build_number_param_name => 'BUILD_NUMBER',
+           :is_nightly              => true,
+           :build_number            => 0
+        },
+       :configuration => :Release,
+       :sln => {
+           :wp7         => '',
+           :sl4         => '',
+           :net40         => '',
+           :net35         => '',
+           :shfb        => '', # sandcastle help file builder doc project
+       }
+   }
+   
+   build_config[:paths][:packages]  = "#{build_config[:paths][:src]}packages/"
+   build_config[:paths][:nuget]  = "#{build_config[:paths][:packages]}NuGet.CommandLine.1.0.11220.26/Tools/NuGet.exe"
+       
+   build_config[:sln][:wp7]         = "#{build_config[:paths][:src]}Facebook-WP7.sln"
+   build_config[:sln][:sl4]         = "#{build_config[:paths][:src]}Facebook-SL4.sln"
+   build_config[:sln][:net40]         = "#{build_config[:paths][:src]}Facebook-Net40.sln"
+   build_config[:sln][:net35]         = "#{build_config[:paths][:src]}Facebook-Net35.sln"
+   build_config[:sln][:shfb]        = "#{build_config[:paths][:doc]}doc.shfbproj"
+   
+   begin
+       build_config[:vcs][:rev_id] = `hg id -i`.chomp.chop # remove the +
+       build_config[:vcs][:name] = 'hg'
+       build_config[:vcs][:short_rev_id] = build_config[:vcs][:rev_id]
+    rescue    
+    end
+   
+   if(build_config[:vcs][:rev_id].length==0) then
+       # if mercurial fails try git
+       begin
+           build_config[:vcs][:rev_id]    = `git log -1 --pretty=format:%H`.chomp
+            build_config[:vcs][:name] = 'git'
+           build_config[:vcs][:short_rev_id] = build_config[:vcs][:rev_id][0..7]
+       rescue
+       end
+   end
+   
+   build_config[:ci][:is_nightly]   = ENV['NIGHTLY'].nil? ? true : ENV['NIGHTLY'].match(/(true|1)$/i) != nil
+   build_config[:ci][:build_number] = ENV[build_config[:ci][:build_number_param_name]] || 0
+   
+   build_config[:version][:full] = "#{build_config[:version][:base]}.#{build_config[:ci][:build_number]}"
+   
+   if(build_config[:ci][:is_nightly])
+       build_config[:version][:long] = "#{build_config[:version][:full]}-nightly-#{build_config[:vcs][:short_rev_id]}"
+   else
+       build_config[:version][:long] = "#{build_config[:version][:full]}-#{build_config[:vcs][:short_rev_id]}"        
+   end
+   
+    puts build_config if build_config[:log]
+    puts
+   puts "     Project Name: #{PROJECT_NAME}"
+    puts "Safe Project Name: #{PROJECT_NAME_SAFE}"
+   puts "          Version: #{build_config[:version][:full]} (#{build_config[:version][:long]})"
+   puts "     Base Version: #{build_config[:version][:base]}"
+   print "  CI Build Number: #{build_config[:ci][:build_number]}"
+   print " (not running under CI mode)" if build_config[:ci][:build_number] == 0
+   puts
+    puts "        Root Path: #{build_config[:paths][:root]}"
+   puts
+    puts "              VCS: #{build_config[:vcs][:name]}"
+    print "      Revision ID: #{build_config[:vcs][:rev_id]}"
+    print "  (#{build_config[:vcs][:short_rev_id]})" if build_config[:vcs][:name] == 'git'
+    puts    
+    puts
+   
+end
+
+Rake::Task["configure"].invoke
+
+desc "Build .NET 4 binaries"
+msbuild :net40 => [:clean_net40,:assemblyinfo_facebook,:assemblyinfo_facebookweb,:assemblyinfo_facebookwebmvc] do |msb|
+   msb.properties :configuration => build_config[:configuration]
+   msb.solution = build_config[:sln][:net40]
+   msb.targets :Build
+end
+
+msbuild :clean_net40 do |msb|
+   msb.properties :configuration => build_config[:configuration]
+   msb.solution = build_config[:sln][:net40]
+   msb.targets :Clean
+end
+
+desc "Build .NET 3.5 binaries"
+msbuild :net35 => [:clean_net35,:assemblyinfo_facebook,:assemblyinfo_facebookweb,:assemblyinfo_facebookwebmvc] do |msb|
+   msb.properties :configuration => build_config[:configuration]
+   msb.solution = build_config[:sln][:net35]
+   msb.targets :Build
+   #msb.use :net35
+end
+
+# compile .net 3.5 libraries using msbuild 4.0 in order to generate the code contract libraries.
+# seems like if we use .net 3.5, it does not generate the code contracts.
+msbuild :clean_net35 do |msb|
+   msb.properties :configuration => build_config[:configuration]
+   msb.solution = build_config[:sln][:net35]
+   msb.targets :Clean
+   #msb.use :net35
+end
+
+desc "Build Silverlight 4 binaries"
+msbuild :sl4 => [:clean_sl4,:assemblyinfo_facebook] do |msb|
+   msb.properties :configuration => build_config[:configuration]
+   msb.solution = build_config[:sln][:sl4]
+   msb.targets :Build
+end
+
+msbuild :clean_sl4 do |msb|
+   msb.properties :configuration => build_config[:configuration]
+   msb.solution = build_config[:sln][:sl4]
+   msb.targets :Clean
+    # bug caused by code contracts
+    FileUtils.rm_rf "#{build_config[:paths][:src]}Facebook/obj/"
+end
+
+desc "Build Windows Phone 7 binaries"
+msbuild :wp7 => [:clean_wp7,:assemblyinfo_facebook] do |msb|
+  msb.properties :configuration => build_config[:configuration]
+  msb.solution = build_config[:sln][:wp7]
+  msb.use :net40
+  msb.targets :Build
+end
+
+msbuild :clean_wp7 do |msb|
+  msb.properties :configuration => build_config[:configuration]
+  msb.solution = build_config[:sln][:wp7]
+  msb.use :net40
+  msb.targets :Clean
+end
+
+directory "#{build_config[:paths][:working]}"
+directory "#{build_config[:paths][:working]}NuGet/Facebook"
+directory "#{build_config[:paths][:working]}NuGet/FacebookWeb"
+directory "#{build_config[:paths][:working]}NuGet/FacebookWebMvc"
+directory "#{build_config[:paths][:working]}NuGet/FacebookWebMvc2"
+
+nuspec :nuspec_facebook => [:net35, :net40, :sl4,:wp7,"#{build_config[:paths][:working]}NuGet/Facebook"] do |nuspec|
+    working_dir = build_config[:paths][:working]
+   nuget_working_dir = "#{working_dir}NuGet/Facebook/"
+    
+    FileUtils.rm_rf "#{nuget_working_dir}"
+   mkdir "#{nuget_working_dir}"
+   mkdir "#{nuget_working_dir}lib/"
+    
+    nuget_dirs = [ "lib/Net35/",
+                  "lib/Net40/",
+                  "lib/SL4/",
+                  "lib/WP7/" ]
+       
+   nuget_dirs.each do |d|
+       mkdir "#{nuget_working_dir + d}"
+       mkdir "#{nuget_working_dir + d}CodeContracts/"
+   end
+    
+    output_path = "#{build_config[:paths][:output]}Release/" if build_config[:configuration] == :Release
+   #output_path = "#{build_config[:paths][:output]}Debug/"   if build_config[:configuration] == :Debug
+    
+    [ "Facebook.dll", "Facebook.pdb", "Facebook.XML" ].each do |f|
+       # copy these 3 files of each different framework
+       cp "#{output_path}Net35/#{f}", "#{nuget_working_dir}lib/Net35/"
+       cp "#{output_path}Net40/#{f}", "#{nuget_working_dir}lib/Net40/"
+       cp "#{output_path}SL4/#{f}", "#{nuget_working_dir}lib/SL4/"
+       cp "#{output_path}WP7/#{f}", "#{nuget_working_dir}lib/WP7/"
+   end
+    
+    # temporarily copy Json.Net for SL and WP7
+   cp "#{output_path}SL4/Newtonsoft.Json.Silverlight.dll", "#{nuget_working_dir}lib/SL4/"
+   cp "#{output_path}SL4/Newtonsoft.Json.Silverlight.pdb", "#{nuget_working_dir}lib/SL4/"
+   cp "#{output_path}SL4/Newtonsoft.Json.Silverlight.xml", "#{nuget_working_dir}lib/SL4/"
+   cp "#{output_path}WP7/Newtonsoft.Json.WindowsPhone.dll", "#{nuget_working_dir}lib/WP7/"
+   cp "#{output_path}WP7/Newtonsoft.Json.WindowsPhone.pdb", "#{nuget_working_dir}lib/WP7/"
+   cp "#{output_path}WP7/Newtonsoft.Json.WindowsPhone.xml", "#{nuget_working_dir}lib/WP7/"
+   
+    [ "Facebook.Contracts.dll", "Facebook.Contracts.pdb" ].each do |f|
+       # copy code contracts of each different framework
+       cp "#{output_path}Net35/CodeContracts/#{f}", "#{nuget_working_dir}lib/Net35/CodeContracts/"
+       cp "#{output_path}Net40/CodeContracts/#{f}", "#{nuget_working_dir}lib/Net40/CodeContracts/"
+       cp "#{output_path}SL4/CodeContracts/#{f}", "#{nuget_working_dir}lib/SL4/CodeContracts/"
+       cp "#{output_path}WP7/CodeContracts/#{f}", "#{nuget_working_dir}lib/WP7/CodeContracts/"
+   end
+    
+    nuspec.id = "Facebook"
+    nuspec.version = "#{build_config[:version][:full]}"
+    nuspec.authors = "Jim Zimmerman, Nathan Totten, Prabir Shrestha"
+    nuspec.description = "The Facebook C# SDK core."
+    nuspec.language = "en-US"
+    nuspec.licenseUrl = "http://facebooksdk.codeplex.com/license"
+    nuspec.requireLicenseAcceptance = true
+    nuspec.projectUrl = "http://facebooksdk.codeplex.com"
+    nuspec.tags = "Facebook"
+    nuspec.dependency "Newtonsoft.Json", "4.0.1"
+    nuspec.output_file = "#{nuget_working_dir}/Facebook.nuspec"
+end
+
+nugetpack :nuget_facebook => [:nuspec_facebook] do |nuget|
+    nuget.command = "#{build_config[:paths][:nuget]}"
+    nuget.nuspec  = "#{build_config[:paths][:working]}NuGet/Facebook/Facebook.nuspec"
+    nuget.output  = "#{build_config[:paths][:working]}NuGet/"
+end
+
+nuspec :nuspec_facebookweb => [:net35, :net40, "#{build_config[:paths][:working]}NuGet/FacebookWeb"] do |nuspec|
+    working_dir = build_config[:paths][:working]
+   nuget_working_dir = "#{working_dir}NuGet/FacebookWeb/"
+    
+    FileUtils.rm_rf "#{nuget_working_dir}"
+   mkdir "#{nuget_working_dir}"
+   mkdir "#{nuget_working_dir}lib/"
+    
+    nuget_dirs = [ "lib/Net35/",
+                  "lib/Net40/"]
+       
+   nuget_dirs.each do |d|
+       mkdir "#{nuget_working_dir + d}"
+       mkdir "#{nuget_working_dir + d}CodeContracts/"
+   end
+    
+    output_path = "#{build_config[:paths][:output]}Release/" if build_config[:configuration] == :Release
+   #output_path = "#{build_config[:paths][:output]}Debug/"   if build_config[:configuration] == :Debug
+    
+    [ "Facebook.Web.dll", "Facebook.Web.pdb", "Facebook.Web.XML" ].each do |f|
+       # copy these 3 files of each different framework
+       cp "#{output_path}Net35/#{f}", "#{nuget_working_dir}lib/Net35/"
+       cp "#{output_path}Net40/#{f}", "#{nuget_working_dir}lib/Net40/"
+   end
+    
+    [ "Facebook.Web.Contracts.dll", "Facebook.Web.Contracts.pdb" ].each do |f|
+       # copy code contracts of each different framework
+       cp "#{output_path}Net35/CodeContracts/#{f}", "#{nuget_working_dir}lib/Net35/CodeContracts/"
+       cp "#{output_path}Net40/CodeContracts/#{f}", "#{nuget_working_dir}lib/Net40/CodeContracts/"
+   end
+    
+    nuspec.id = "FacebookWeb"
+    nuspec.version = "#{build_config[:version][:full]}"
+    nuspec.authors = "Jim Zimmerman, Nathan Totten, Prabir Shrestha"
+    nuspec.description = "The Facebook C# SDK web component."
+    nuspec.language = "en-US"
+    nuspec.licenseUrl = "http://facebooksdk.codeplex.com/license"
+    nuspec.requireLicenseAcceptance = true
+    nuspec.projectUrl = "http://facebooksdk.codeplex.com"
+    nuspec.tags = "Facebook"
+    nuspec.dependency "Newtonsoft.Json", "4.0.1"
+    nuspec.dependency "Facebook", "#{build_config[:version][:full]}"
+    nuspec.output_file = "#{nuget_working_dir}/FacebookWeb.nuspec"
+end
+
+nugetpack :nuget_facebookweb => [:nuspec_facebookweb] do |nuget|
+    nuget.command = "#{build_config[:paths][:nuget]}"
+    nuget.nuspec  = "#{build_config[:paths][:working]}NuGet/FacebookWeb/FacebookWeb.nuspec"
+    nuget.output  = "#{build_config[:paths][:working]}NuGet/"
+end
+
+nuspec :nuspec_facebookwebmvc => [:net40, "#{build_config[:paths][:working]}NuGet/FacebookWebMvc"] do |nuspec|
+    working_dir = build_config[:paths][:working]
+   nuget_working_dir = "#{working_dir}NuGet/FacebookWebMvc/"
+    
+    FileUtils.rm_rf "#{nuget_working_dir}"
+   mkdir "#{nuget_working_dir}"
+   mkdir "#{nuget_working_dir}lib/"
+    
+    nuget_dirs = [ "lib/Net40/"]
+       
+   nuget_dirs.each do |d|
+       mkdir "#{nuget_working_dir + d}"
+       mkdir "#{nuget_working_dir + d}CodeContracts/"
+   end
+    
+    output_path = "#{build_config[:paths][:output]}Release/" if build_config[:configuration] == :Release
+   #output_path = "#{build_config[:paths][:output]}Debug/"   if build_config[:configuration] == :Debug
+    
+    [ "Facebook.Web.Mvc.dll", "Facebook.Web.Mvc.pdb", "Facebook.Web.Mvc.XML" ].each do |f|
+       # copy these 3 files of each different framework
+       cp "#{output_path}Net40/#{f}", "#{nuget_working_dir}lib/Net40/"
+   end
+   
+   [ "Facebook.Web.Mvc.Contracts.dll", "Facebook.Web.Mvc.Contracts.pdb" ].each do |f|
+       # copy code contracts of each different framework
+       cp "#{output_path}Net40/CodeContracts/#{f}", "#{nuget_working_dir}lib/Net40/CodeContracts/"
+   end
+    
+    nuspec.id = "FacebookWebMvc"
+    nuspec.version = "#{build_config[:version][:full]}"
+    nuspec.authors = "Jim Zimmerman, Nathan Totten, Prabir Shrestha"
+    nuspec.description = "The Facebook C# SDK MVC component."
+    nuspec.language = "en-US"
+    nuspec.licenseUrl = "http://facebooksdk.codeplex.com/license"
+    nuspec.requireLicenseAcceptance = true
+    nuspec.projectUrl = "http://facebooksdk.codeplex.com"
+    nuspec.tags = "Facebook"
+    nuspec.dependency "Newtonsoft.Json", "4.0.1"
+    nuspec.dependency "Facebook", "#{build_config[:version][:full]}"
+    nuspec.dependency "FacebookWeb", "#{build_config[:version][:full]}"
+    nuspec.output_file = "#{nuget_working_dir}/FacebookWebMvc.nuspec"
+end
+
+nugetpack :nuget_facebookwebmvc => [:nuspec_facebookwebmvc] do |nuget|
+    nuget.command = "#{build_config[:paths][:nuget]}"
+    nuget.nuspec  = "#{build_config[:paths][:working]}NuGet/FacebookWebMvc/FacebookWebMvc.nuspec"
+    nuget.output  = "#{build_config[:paths][:working]}NuGet/"
+end
+
+nuspec :nuspec_facebookwebmvc2 => [:net35, :net40, "#{build_config[:paths][:working]}NuGet/FacebookWebMvc2"] do |nuspec|
+    working_dir = build_config[:paths][:working]
+   nuget_working_dir = "#{working_dir}NuGet/FacebookWebMvc2/"
+    
+    FileUtils.rm_rf "#{nuget_working_dir}"
+   mkdir "#{nuget_working_dir}"
+   mkdir "#{nuget_working_dir}lib/"
+    
+    nuget_dirs = [ "lib/Net35/",
+                  "lib/Net40/"]
+       
+   nuget_dirs.each do |d|
+       mkdir "#{nuget_working_dir + d}"
+       mkdir "#{nuget_working_dir + d}CodeContracts/"
+   end
+    
+    output_path = "#{build_config[:paths][:output]}Release/" if build_config[:configuration] == :Release
+   #output_path = "#{build_config[:paths][:output]}Debug/"   if build_config[:configuration] == :Debug
+    
+    [ "Facebook.Web.Mvc2.dll", "Facebook.Web.Mvc2.pdb", "Facebook.Web.Mvc2.XML" ].each do |f|
+       # copy these 3 files of each different framework
+       cp "#{output_path}Net35/#{f}", "#{nuget_working_dir}lib/Net35/"
+       cp "#{output_path}Net40/#{f}", "#{nuget_working_dir}lib/Net40/"
+   end
+   
+   [ "Facebook.Web.Mvc2.Contracts.dll", "Facebook.Web.Mvc2.Contracts.pdb" ].each do |f|
+       # copy code contracts of each different framework
+       cp "#{output_path}Net35/CodeContracts/#{f}", "#{nuget_working_dir}lib/Net35/CodeContracts/"
+       cp "#{output_path}Net40/CodeContracts/#{f}", "#{nuget_working_dir}lib/Net40/CodeContracts/"
+   end
+    
+    nuspec.id = "FacebookWebMvc2"
+    nuspec.version = "#{build_config[:version][:full]}"
+    nuspec.authors = "Jim Zimmerman, Nathan Totten, Prabir Shrestha"
+    nuspec.description = "The Facebook C# SDK MVC component."
+    nuspec.language = "en-US"
+    nuspec.licenseUrl = "http://facebooksdk.codeplex.com/license"
+    nuspec.requireLicenseAcceptance = true
+    nuspec.projectUrl = "http://facebooksdk.codeplex.com"
+    nuspec.tags = "Facebook"
+    nuspec.dependency "Newtonsoft.Json", "4.0.1"
+    nuspec.dependency "Facebook", "#{build_config[:version][:full]}"
+    nuspec.dependency "FacebookWeb", "#{build_config[:version][:full]}"
+    nuspec.output_file = "#{nuget_working_dir}/FacebookWebMvc.nuspec"
+end
+
+nugetpack :nuget_facebookwebmvc2 => [:nuspec_facebookwebmvc] do |nuget|
+    nuget.command = "#{build_config[:paths][:nuget]}"
+    nuget.nuspec  = "#{build_config[:paths][:working]}NuGet/FacebookWebMvc2/FacebookWebMvc2.nuspec"
+    nuget.output  = "#{build_config[:paths][:working]}NuGet/"
+end
+
+desc "Build help documentation"
+msbuild :docs => [:net40] do |msb|
+   msb.properties :configuration => build_config[:configuration]
+   msb.properties :DocumentationSourcePath => "#{build_config[:paths][:output]}Release/Net40/" if build_config[:configuration] = :Release
+   #msb.properties :DocumentationSourcePath => "#{build_config[:paths][:output]}Debug/Net40/" if build_config[:configuration] = :Debug
+   msb.solution = build_config[:sln][:shfb]
+   msb.targets [:Clean,:Rebuild]
+   msb.properties
+end
+
+msbuild :clean_docs do |msb|
+   msb.properties :configuration => build_config[:configuration]
+   msb.properties :DocumentationSourcePath => "#{build_config[:paths][:output]}Release/Net40/" if build_config[:configuration] = :Release
+   #msb.properties :DocumentationSourcePath => "#{build_config[:paths][:output]}Debug/Net40/" if build_config[:configuration] = :Debug                   
+   msb.solution = build_config[:sln][:shfb]
+   msb.targets [:Clean]
+   msb.properties
+end
+
+desc "Build All Librarires (default)"
+task :libs => [:net35, :net40, :sl4,:wp7]
+
+desc "Clean All"
+task :clean => [:clean_net35, :clean_net40, :clean_sl4, :clean_wp7] do
+   FileUtils.rm_rf build_config[:paths][:output]
+   FileUtils.rm_rf build_config[:paths][:working]
+   FileUtils.rm_rf build_config[:paths][:dist]    
+end
+
+task :nuget => [:nuget_facebook,:nuget_facebookweb,:nuget_facebookwebmvc]
+
+directory "#{build_config[:paths][:dist]}"
+directory "#{build_config[:paths][:dist]}NuGet"
+
+desc "Create distribution packages"
+task :dist => [:libs, :nuget, :docs] do
+   rm_rf "#{build_config[:paths][:dist]}"
+   mkdir "#{build_config[:paths][:dist]}"
+   
+   rm_rf "#{build_config[:paths][:working]}Bin/"
+   FileUtils.cp_r "#{build_config[:paths][:output]}Release", "#{build_config[:paths][:working]}Bin/"
+   
+   Find.find("#{build_config[:paths][:working]}Bin/.") do |f|
+       ext = File.extname(f)
+       if ext == '.sdf' or ext == '.old' then
+           rm f
+       end
+   end
+   
+  sh "#{build_config[:paths][:tools]}7-zip/7za.exe a -tzip -r \"#{build_config[:paths][:dist]}#{PROJECT_NAME_SAFE}-#{build_config[:version][:long]}.bin.zip\" \"#{build_config[:paths][:working]}Bin/*\""
+  
+  sh "#{build_config[:paths][:tools]}7-zip/7za.exe a -tzip -r \"#{build_config[:paths][:dist]}#{PROJECT_NAME_SAFE}-#{build_config[:version][:long]}.docs.zip\" \"#{build_config[:paths][:working]}Documentation/*\""
+  cp "#{build_config[:paths][:working]}Documentation/Documentation.chm", "#{build_config[:paths][:dist]}#{PROJECT_NAME_SAFE}-#{build_config[:version][:long]}.chm"
+   
+  sh "#{build_config[:paths][:tools]}7-zip/7za.exe a -tzip \"#{build_config[:paths][:dist]}#{PROJECT_NAME_SAFE}-#{build_config[:version][:long]}.nuget.packages.zip\" \"#{build_config[:paths][:working]}NuGet/*.nupkg\""
+  sh "#{build_config[:paths][:tools]}7-zip/7za.exe a -tzip \"#{build_config[:paths][:dist]}#{PROJECT_NAME_SAFE}-#{build_config[:version][:long]}.nuget.nuspec.zip\" \"#{build_config[:paths][:working]}NuGet/*\" -x!*.nupkg"
+  
+  src_archive_name = "#{build_config[:paths][:dist]}#{PROJECT_NAME_SAFE}-#{build_config[:version][:long]}.src.zip"
+  if (build_config[:vcs][:name] = 'git') then
+   sh "git archive HEAD --format=zip > \"#{src_archive_name}\""
+  elsif (build_config[:vcs][:name] = 'hg') then
+   sh "hg archive -tzip \"#{src_archive_name}\""
+  end
+   
+end
+
+assemblyinfo :assemblyinfo_facebook do |asm|
+    asm.output_file = "#{build_config[:paths][:src]}Facebook/Properties/AssemblyInfo.cs"
+    asm.version = build_config[:version][:full]
+    asm.title = "Facebook"
+    asm.description = "Facebook C\# SDK"
+    asm.product_name = "Facebook C\# SDK"
+    asm.company_name = "Facebook C\# SDK"
+    asm.copyright = "Microsoft Public License (Ms-PL)"
+    asm.com_visible = false
+end
+
+assemblyinfo :assemblyinfo_facebookweb do |asm|
+    asm.output_file = "#{build_config[:paths][:src]}Facebook.Web/Properties/AssemblyInfo.cs"
+    asm.version = build_config[:version][:full]
+    asm.title = "Facebook.Web"
+    asm.description = "Facebook C\# SDK"
+    asm.product_name = "Facebook C\# SDK"
+    asm.company_name = "Facebook C\# SDK"
+    asm.copyright = "Microsoft Public License (Ms-PL)"
+    asm.com_visible = false
+end
+
+assemblyinfo :assemblyinfo_facebookwebmvc do |asm|
+    asm.output_file = "#{build_config[:paths][:src]}Facebook.Web.Mvc/Properties/AssemblyInfo.cs"
+    asm.version = build_config[:version][:full]
+    asm.title = "Facebook.Web.Mvc"
+    asm.description = "Facebook C\# SDK"
+    asm.product_name = "Facebook C\# SDK"
+    asm.company_name = "Facebook C\# SDK"
+    asm.copyright = "Microsoft Public License (Ms-PL)"
+    asm.com_visible = false
 end