﻿using System;
using System.Collections.Generic;
using System.Linq;
using System.Net;
using System.Windows;
using System.Windows.Browser;
using System.Windows.Controls;
using System.Windows.Documents;
using System.Windows.Input;
using System.Windows.Media;
using System.Windows.Media.Animation;
using System.Windows.Shapes;
using Facebook;

namespace Facebook.Samples.AuthenticationTool
{
    public partial class MainPage : UserControl
    {
<<<<<<< HEAD
        private const string appId = "{Put Your App Id Here}";
=======
        private const string appId = "{your app id}";
>>>>>>> d175833e

        private string requestedFbPermissions = "user_about_me";

        // Host SilverlightClient.Web in IIS and not cassini (visual studio web server).
        // and change this url accordingly.
        // this silverlight app should be running out of browser in full trust mode.
        private const string slfbloginUrl = @"http://localhost/fbsloob/slfblogin.htm";

        private bool loggedIn = false;


        public MainPage()
        {
            InitializeComponent();
        }

        void FacebookLoginBrowser_Loaded(object sender, RoutedEventArgs e)
        {
            if (!loggedIn)
            {
                LoginToFacebook();
            }
        }

        private void LoginToFacebook()
        {
            TitleBox.Visibility = Visibility.Collapsed;
            FacebookLoginBrowser.Visibility = Visibility.Visible;
            InfoBox.Visibility = Visibility.Collapsed;

<<<<<<< HEAD
            dynamic parms = new System.Dynamic.ExpandoObject();
            parms.display = "popup";
            parms.client_id = appId;
            parms.redirect_uri = successUrl;
            parms.cancel_url = failedUrl;
            parms.scope = requestedFbPermissions;
            parms.type = "user_agent";

            loggingInUri = fbApp.GetLoginUrl(parms);

            // TODO: figure out why we need this weird hack (it works like this, but by using the loggingInUri by itself it errors out.. sounds like a SL Web Browser issue)
            FacebookLoginBrowser.Source = new Uri( (loggingInUri).ToString());
=======
            var oauth = new FacebookOAuthClientAuthorizer
                            {
                                ClientId = appId,
                                RedirectUri = new Uri(slfbloginUrl)
                            };

            var paramaters = new Dictionary<string, object>
                                {
                                    { "display", "popup" },
                                    { "response_type", "token" },
                                    { "scope", this.requestedFbPermissions }
                                };

            var loginUrl = oauth.GetLoginUrl(paramaters);
            FacebookLoginBrowser.Navigate(loginUrl);
>>>>>>> d175833e
        }

        private void FacebookLoginBrowser_ScriptNotify(object sender, NotifyEventArgs e)
        {
            FacebookAuthenticationResult authResult;
            if (FacebookAuthenticationResult.TryParse(e.Value, out authResult))
            {
                if (authResult.IsSuccess)
                {
                    loggedIn = true;
                    loginSucceeded(authResult);
                }
                else
                {
                    MessageBox.Show(authResult.ErrorDescription);
                }
            }
        }

        private void loginSucceeded(FacebookAuthenticationResult authResult)
        {
            TitleBox.Visibility = Visibility.Visible;
            FacebookLoginBrowser.Visibility = Visibility.Collapsed;
            InfoBox.Visibility = Visibility.Visible;

            var fb = new FacebookApp(authResult.AccessToken);

            fb.GetAsync("me", val =>
            {
                var result = (IDictionary<string, object>)val.Result;
                Dispatcher.BeginInvoke(() => InfoBox.ItemsSource = result);
            });
        }
    }
}<|MERGE_RESOLUTION|>--- conflicted
+++ resolved
@@ -1,118 +1,99 @@
-﻿using System;
-using System.Collections.Generic;
-using System.Linq;
-using System.Net;
-using System.Windows;
-using System.Windows.Browser;
-using System.Windows.Controls;
-using System.Windows.Documents;
-using System.Windows.Input;
-using System.Windows.Media;
-using System.Windows.Media.Animation;
-using System.Windows.Shapes;
-using Facebook;
-
-namespace Facebook.Samples.AuthenticationTool
-{
-    public partial class MainPage : UserControl
-    {
-<<<<<<< HEAD
-        private const string appId = "{Put Your App Id Here}";
-=======
-        private const string appId = "{your app id}";
->>>>>>> d175833e
-
-        private string requestedFbPermissions = "user_about_me";
-
-        // Host SilverlightClient.Web in IIS and not cassini (visual studio web server).
-        // and change this url accordingly.
-        // this silverlight app should be running out of browser in full trust mode.
-        private const string slfbloginUrl = @"http://localhost/fbsloob/slfblogin.htm";
-
-        private bool loggedIn = false;
-
-
-        public MainPage()
-        {
-            InitializeComponent();
-        }
-
-        void FacebookLoginBrowser_Loaded(object sender, RoutedEventArgs e)
-        {
-            if (!loggedIn)
-            {
-                LoginToFacebook();
-            }
-        }
-
-        private void LoginToFacebook()
-        {
-            TitleBox.Visibility = Visibility.Collapsed;
-            FacebookLoginBrowser.Visibility = Visibility.Visible;
-            InfoBox.Visibility = Visibility.Collapsed;
-
-<<<<<<< HEAD
-            dynamic parms = new System.Dynamic.ExpandoObject();
-            parms.display = "popup";
-            parms.client_id = appId;
-            parms.redirect_uri = successUrl;
-            parms.cancel_url = failedUrl;
-            parms.scope = requestedFbPermissions;
-            parms.type = "user_agent";
-
-            loggingInUri = fbApp.GetLoginUrl(parms);
-
-            // TODO: figure out why we need this weird hack (it works like this, but by using the loggingInUri by itself it errors out.. sounds like a SL Web Browser issue)
-            FacebookLoginBrowser.Source = new Uri( (loggingInUri).ToString());
-=======
-            var oauth = new FacebookOAuthClientAuthorizer
-                            {
-                                ClientId = appId,
-                                RedirectUri = new Uri(slfbloginUrl)
-                            };
-
-            var paramaters = new Dictionary<string, object>
-                                {
-                                    { "display", "popup" },
-                                    { "response_type", "token" },
-                                    { "scope", this.requestedFbPermissions }
-                                };
-
-            var loginUrl = oauth.GetLoginUrl(paramaters);
-            FacebookLoginBrowser.Navigate(loginUrl);
->>>>>>> d175833e
-        }
-
-        private void FacebookLoginBrowser_ScriptNotify(object sender, NotifyEventArgs e)
-        {
-            FacebookAuthenticationResult authResult;
-            if (FacebookAuthenticationResult.TryParse(e.Value, out authResult))
-            {
-                if (authResult.IsSuccess)
-                {
-                    loggedIn = true;
-                    loginSucceeded(authResult);
-                }
-                else
-                {
-                    MessageBox.Show(authResult.ErrorDescription);
-                }
-            }
-        }
-
-        private void loginSucceeded(FacebookAuthenticationResult authResult)
-        {
-            TitleBox.Visibility = Visibility.Visible;
-            FacebookLoginBrowser.Visibility = Visibility.Collapsed;
-            InfoBox.Visibility = Visibility.Visible;
-
-            var fb = new FacebookApp(authResult.AccessToken);
-
-            fb.GetAsync("me", val =>
-            {
-                var result = (IDictionary<string, object>)val.Result;
-                Dispatcher.BeginInvoke(() => InfoBox.ItemsSource = result);
-            });
-        }
-    }
+﻿using System;
+using System.Collections.Generic;
+using System.Linq;
+using System.Net;
+using System.Windows;
+using System.Windows.Browser;
+using System.Windows.Controls;
+using System.Windows.Documents;
+using System.Windows.Input;
+using System.Windows.Media;
+using System.Windows.Media.Animation;
+using System.Windows.Shapes;
+using Facebook;
+
+namespace Facebook.Samples.AuthenticationTool
+{
+    public partial class MainPage : UserControl
+    {
+        private const string appId = "{your app id}";
+
+        private string requestedFbPermissions = "user_about_me";
+
+        // Host SilverlightClient.Web in IIS and not cassini (visual studio web server).
+        // and change this url accordingly.
+        // this silverlight app should be running out of browser in full trust mode.
+        private const string slfbloginUrl = @"http://localhost/fbsloob/slfblogin.htm";
+
+        private bool loggedIn = false;
+
+
+        public MainPage()
+        {
+            InitializeComponent();
+        }
+
+        void FacebookLoginBrowser_Loaded(object sender, RoutedEventArgs e)
+        {
+            if (!loggedIn)
+            {
+                LoginToFacebook();
+            }
+        }
+
+        private void LoginToFacebook()
+        {
+            TitleBox.Visibility = Visibility.Collapsed;
+            FacebookLoginBrowser.Visibility = Visibility.Visible;
+            InfoBox.Visibility = Visibility.Collapsed;
+
+            var oauth = new FacebookOAuthClientAuthorizer
+                            {
+                                ClientId = appId,
+                                RedirectUri = new Uri(slfbloginUrl)
+                            };
+
+            var paramaters = new Dictionary<string, object>
+                                {
+                                    { "display", "popup" },
+                                    { "response_type", "token" },
+                                    { "scope", this.requestedFbPermissions }
+                                };
+
+            var loginUrl = oauth.GetLoginUrl(paramaters);
+            FacebookLoginBrowser.Navigate(loginUrl);
+        }
+
+        private void FacebookLoginBrowser_ScriptNotify(object sender, NotifyEventArgs e)
+        {
+            FacebookAuthenticationResult authResult;
+            if (FacebookAuthenticationResult.TryParse(e.Value, out authResult))
+            {
+                if (authResult.IsSuccess)
+                {
+                    loggedIn = true;
+                    loginSucceeded(authResult);
+                }
+                else
+                {
+                    MessageBox.Show(authResult.ErrorDescription);
+                }
+            }
+        }
+
+        private void loginSucceeded(FacebookAuthenticationResult authResult)
+        {
+            TitleBox.Visibility = Visibility.Visible;
+            FacebookLoginBrowser.Visibility = Visibility.Collapsed;
+            InfoBox.Visibility = Visibility.Visible;
+
+            var fb = new FacebookApp(authResult.AccessToken);
+
+            fb.GetAsync("me", val =>
+            {
+                var result = (IDictionary<string, object>)val.Result;
+                Dispatcher.BeginInvoke(() => InfoBox.ItemsSource = result);
+            });
+        }
+    }
 }